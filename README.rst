--- conflicted
+++ resolved
@@ -128,11 +128,11 @@
 NumPy package for its multidimensional numeric arrays.
 Dependency versions:
 
-<<<<<<< HEAD
+
 +----------+------------------------+
 | CPython  | >= 3.6 (Or use PyPy3)  |
 +----------+------------------------+
-| SDL      | >= 2.0.4               |
+| SDL      | >= 2.0.8               |
 +----------+------------------------+
 | SDL_mixer| >= 2.0.0               |
 +----------+------------------------+
@@ -144,15 +144,7 @@
 +----------+------------------------+
 | NumPy    | >= 1.6.2 (Optional)    |
 +----------+------------------------+
-=======
-* CPython >= 3.6 or PyPy3
-* SDL >= 2.0.8
-* SDL_mixer >= 2.0.0
-* SDL_image >= 2.0.2
-* SDL_ttf >= 2.0.11
-* SDL_gfx (optional, vendored in)
-* NumPy >= 1.6.2 (optional)
->>>>>>> 6c1eabbb
+
 
 
 License
