--- conflicted
+++ resolved
@@ -19,15 +19,6 @@
 #endif
 #endif
 
-<<<<<<< HEAD
-#define RAISE_SSE2_RUNTIME_NOSSE2_COMPILED_WARNING()         \
-    char warning[128];                                       \
-    PyOS_snprintf(warning, sizeof(warning),                  \
-                  "Blitting with Non-SIMD blitter on"        \
-                  "SSE2/Neon capable system. Pygame may"     \
-                  "be compiled without SSE2/Neon support."); \
-    PyErr_WarnEx(PyExc_RuntimeWarning, warning, 0)
-=======
 /* This returns 1 when sse2 is available at runtime but support for it isn't
  * compiled in, 0 in all other cases */
 int
@@ -57,7 +48,6 @@
     }
     return 0;
 }
->>>>>>> 0164760b
 
 #if (defined(__SSE2__) || defined(PG_ENABLE_ARM_NEON))
 
@@ -1487,11 +1477,4 @@
             n, width);
     }
 }
-#else
-void
-premul_surf_color_by_alpha_sse2(SDL_Surface *src, SDL_Surface *dst)
-{
-    RAISE_SSE2_RUNTIME_NOSSE2_COMPILED_WARNING();
-    premul_surf_color_by_alpha_non_simd(src, dst);
-}
 #endif /* __SSE2__ || PG_ENABLE_ARM_NEON*/