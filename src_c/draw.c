--- conflicted
+++ resolved
@@ -547,21 +547,12 @@
     static char *keywords[] = {"surface", "color", "center",
                                "radius",  "width", NULL};
 
-<<<<<<< HEAD
-    /*get all the arguments*/
-    if (!PyArg_ParseTuple(arg, "O!OOi|i",
+    if (!PyArg_ParseTupleAndKeywords(args, kwargs, "O!OOi|i", keywords,
                           &pgSurface_Type, &surfobj,
                           &colorobj,
                           &posobj,
                           &radius, &width))
-        return NULL;
-=======
-    if (!PyArg_ParseTupleAndKeywords(args, kwargs, "O!O(ii)i|i", keywords,
-                                     &pgSurface_Type, &surfobj, &colorobj,
-                                     &posx, &posy, &radius, &width)) {
         return NULL; /* Exception already set. */
-    }
->>>>>>> f6c32ff8
 
     if (!pg_TwoIntsFromObj(posobj, &posx, &posy)) {
         PyErr_SetString(PyExc_TypeError,
