--- conflicted
+++ resolved
@@ -3063,7 +3063,6 @@
     return pygame_Blit(src, srcrect, dst, dstrect, the_args);
 }
 
-<<<<<<< HEAD
 int
 premul_surf_color_by_alpha(SDL_Surface *src, SDL_Surface *dst)
 {
@@ -3119,7 +3118,8 @@
             },
             n, width);
     }
-=======
+}
+
 #define _PG_WARN_SIMD(s)                                              \
     if (pg_##s##_at_runtime_but_uncompiled()) {                       \
         if (PyErr_WarnEx(                                             \
@@ -3140,5 +3140,4 @@
     _PG_WARN_SIMD(sse2)
     _PG_WARN_SIMD(neon)
     return 0;
->>>>>>> 0164760b
 }