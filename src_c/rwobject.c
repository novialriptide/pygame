/*
  pygame - Python Game Library
  Copyright (C) 2000-2001  Pete Shinners

  This library is free software; you can redistribute it and/or
  modify it under the terms of the GNU Library General Public
  License as published by the Free Software Foundation; either
  version 2 of the License, or (at your option) any later version.

  This library is distributed in the hope that it will be useful,
  but WITHOUT ANY WARRANTY; without even the implied warranty of
  MERCHANTABILITY or FITNESS FOR A PARTICULAR PURPOSE.  See the GNU
  Library General Public License for more details.

  You should have received a copy of the GNU Library General Public
  License along with this library; if not, write to the Free
  Foundation, Inc., 59 Temple Place, Suite 330, Boston, MA  02111-1307  USA

  Pete Shinners
  pete@shinners.org
*/

/*
 *  SDL_RWops support for python objects
 */
#define NO_PYGAME_C_API
#define PYGAMEAPI_RWOBJECT_INTERNAL
#include "pygame.h"

#include "pgcompat.h"

#include "doc/pygame_doc.h"

typedef struct {
    PyObject *read;
    PyObject *write;
    PyObject *seek;
    PyObject *tell;
    PyObject *close;
    PyObject *file;
    int fileno;
} pgRWHelper;

/*static const char pg_default_encoding[] = "unicode_escape";*/
/*static const char pg_default_errors[] = "backslashreplace";*/
static const char pg_default_encoding[] = "unicode_escape";
static const char pg_default_errors[] = "backslashreplace";

#if IS_SDLv1
static int
_pg_rw_seek(SDL_RWops *, int, int);
static int
_pg_rw_read(SDL_RWops *, void *, int, int);
static int
_pg_rw_write(SDL_RWops *, const void *, int, int);
static int
_pg_rw_close(SDL_RWops *);
#else /* IS_SDLv2 */
static Sint64
_pg_rw_size(SDL_RWops *);
static Sint64
_pg_rw_seek(SDL_RWops *, Sint64, int);
static size_t
_pg_rw_read(SDL_RWops *, void *, size_t, size_t);
static size_t
_pg_rw_write(SDL_RWops *, const void *, size_t, size_t);
static int
_pg_rw_close(SDL_RWops *);
#endif /* IS_SDLv2 */

/* Converter function used by PyArg_ParseTupleAndKeywords with the "O&" format.
 *
 * Returns: 1 on success
 *          0 on fail (with exception set)
 */
static int
_pg_is_exception_class(PyObject *obj, void **optr)
{
    PyObject **rval = (PyObject **)optr;
    PyObject *oname;
#if PY3
    PyObject *tmp;
#endif

    if (!PyType_Check(obj) || /* conditional or */
        !PyObject_IsSubclass(obj, PyExc_BaseException)) {
        oname = PyObject_Str(obj);
        if (oname == NULL) {
            PyErr_SetString(PyExc_TypeError,
                            "invalid exception class argument");
            return 0;
        }
#if PY3
        tmp = PyUnicode_AsEncodedString(oname, "ascii", "replace");
        Py_DECREF(oname);

        if (tmp == NULL) {
            PyErr_SetString(PyExc_TypeError,
                            "invalid exception class argument");
            return 0;
        }

        oname = tmp;
#endif
        PyErr_Format(PyExc_TypeError,
                     "Expected an exception class: got %.1024s",
                     Bytes_AS_STRING(oname));
        Py_DECREF(oname);
        return 0;
    }
    *rval = obj;
    return 1;
}

static int
fetch_object_methods(pgRWHelper *helper, PyObject *obj)
{
    helper->read = helper->write = helper->seek = helper->tell =
        helper->close = NULL;

    if (PyObject_HasAttrString(obj, "read")) {
        helper->read = PyObject_GetAttrString(obj, "read");
        if (helper->read && !PyCallable_Check(helper->read)) {
            Py_DECREF(helper->read);
            helper->read = NULL;
        }
    }
    if (PyObject_HasAttrString(obj, "write")) {
        helper->write = PyObject_GetAttrString(obj, "write");
        if (helper->write && !PyCallable_Check(helper->write)) {
            Py_DECREF(helper->write);
            helper->write = NULL;
        }
    }
    if (!helper->read && !helper->write) {
        PyErr_SetString(PyExc_TypeError, "not a file object");
        return -1;
    }
    if (PyObject_HasAttrString(obj, "seek")) {
        helper->seek = PyObject_GetAttrString(obj, "seek");
        if (helper->seek && !PyCallable_Check(helper->seek)) {
            Py_DECREF(helper->seek);
            helper->seek = NULL;
        }
    }
    if (PyObject_HasAttrString(obj, "tell")) {
        helper->tell = PyObject_GetAttrString(obj, "tell");
        if (helper->tell && !PyCallable_Check(helper->tell)) {
            Py_DECREF(helper->tell);
            helper->tell = NULL;
        }
    }
    if (PyObject_HasAttrString(obj, "close")) {
        helper->close = PyObject_GetAttrString(obj, "close");
        if (helper->close && !PyCallable_Check(helper->close)) {
            Py_DECREF(helper->close);
            helper->close = NULL;
        }
    }
    return 0;
}

static PyObject *
pg_EncodeString(PyObject *obj, const char *encoding, const char *errors,
                PyObject *eclass)
{
    PyObject *oencoded;
    PyObject *exc_type;
    PyObject *exc_value;
    PyObject *exc_trace;
    PyObject *str;

    if (obj == NULL) {
        /* Assume an error was raise; forward it */
        return NULL;
    }
    if (encoding == NULL) {
        encoding = pg_default_encoding;
    }
    if (errors == NULL) {
        errors = pg_default_errors;
    }
    if (PyUnicode_Check(obj)) {
        oencoded = PyUnicode_AsEncodedString(obj, encoding, errors);
        if (oencoded != NULL) {
            return oencoded;
        }
        else if (PyErr_ExceptionMatches(PyExc_MemoryError)) {
            /* Forward memory errors */
            return NULL;
        }
        else if (eclass != NULL) {
            /* Foward as eclass error */
            PyErr_Fetch(&exc_type, &exc_value, &exc_trace);
            Py_DECREF(exc_type);
            Py_XDECREF(exc_trace);
            if (exc_value == NULL) {
                PyErr_SetString(eclass, "Unicode encoding error");
            }
            else {
                str = PyObject_Str(exc_value);
                Py_DECREF(exc_value);
                if (str != NULL) {
                    PyErr_SetObject(eclass, str);
                    Py_DECREF(str);
                }
            }
            return NULL;
        }
        else if (encoding == pg_default_encoding &&
                 errors == pg_default_errors) {
            /* The default encoding and error handling should not fail */
            return RAISE(PyExc_SystemError,
                         "Pygame bug (in pg_EncodeString):"
                         " unexpected encoding error");
        }
        PyErr_Clear();
    }
    else if (Bytes_Check(obj)) {
        Py_INCREF(obj);
        return obj;
    }

    Py_RETURN_NONE;
}

static PyObject *
pg_EncodeFilePath(PyObject *obj, PyObject *eclass)
{
    PyObject *result = pg_EncodeString(obj, UNICODE_DEF_FS_CODEC,
                                            UNICODE_DEF_FS_ERROR, eclass);
    if (result == NULL || result == Py_None) {
        return result;
    }
    if ((size_t)Bytes_GET_SIZE(result) != strlen(Bytes_AS_STRING(result))) {
        if (eclass != NULL) {
            Py_DECREF(result);
            result = pg_EncodeString(obj, NULL, NULL, NULL);
            if (result == NULL) {
                return NULL;
            }
            PyErr_Format(eclass,
                         "File path '%.1024s' contains null characters",
                         Bytes_AS_STRING(result));
            Py_DECREF(result);
            return NULL;
        }
        Py_DECREF(result);
        Py_RETURN_NONE;
    }
    return result;
}

static int
pgRWops_IsFileObject(SDL_RWops *rw)
{
    return rw->close == _pg_rw_close;
}

#if IS_SDLv2
static Sint64
_pg_rw_size(SDL_RWops *context)
{
    pgRWHelper *helper = (pgRWHelper *)context->hidden.unknown.data1;
    PyObject *pos = NULL;
    PyObject *tmp = NULL;
    Sint64 size;
    Sint64 retval = -1;
#ifdef WITH_THREAD
    PyGILState_STATE state;
#endif /* WITH_THREAD */

    if (!helper->seek || !helper->tell)
        return retval;
#ifdef WITH_THREAD
    state = PyGILState_Ensure();
#endif /* WITH_THREAD */

    /* Current file position; need to restore it later.
     */
    pos = PyObject_CallFunction(helper->tell, NULL);
    if (!pos) {
        PyErr_Print();
        goto end;
    }

    /* Relocate to end of file.
     */
    tmp = PyObject_CallFunction(helper->seek, "ii", 0, SEEK_END);
    if (!tmp) {
        PyErr_Print();
        goto end;
    }
    Py_DECREF(tmp);

    /* Record file size.
     */
    tmp = PyObject_CallFunction(helper->tell, NULL);
    if (!tmp) {
        PyErr_Print();
        goto end;
    }
    size = PyLong_AsSsize_t(tmp);
    if (size == -1 && PyErr_Occurred() != NULL) {
        PyErr_Print();
        goto end;
    }
    Py_DECREF(tmp);

    /* Return to original position.
     */
    tmp = PyObject_CallFunctionObjArgs(helper->seek, pos, NULL);
    if (!tmp) {
        PyErr_Print();
        goto end;
    }

    /* Success.
     */
    retval = size;

end:
    /* Cleanup.
     */
    Py_XDECREF(pos);
    Py_XDECREF(tmp);
#ifdef WITH_THREAD
    PyGILState_Release(state);
#endif
    return retval;
}
#endif /* IS_SDLv2 */








#if IS_SDLv1
static int
_pg_rw_write(SDL_RWops *context, const void *ptr, int size, int num)
#else  /* IS_SDLv2 */
static size_t
_pg_rw_write(SDL_RWops *context, const void *ptr, size_t size, size_t num)
#endif /* IS_SDLv2 */
{
#ifndef WITH_THREAD
    pgRWHelper *helper = (pgRWHelper *)context->hidden.unknown.data1;
    PyObject *result;

    if (!helper->write)
        return -1;

#if PY3
    result = PyObject_CallFunction(helper->write, "y#", ptr, size * num);
#else  /* PY2 */
    result = PyObject_CallFunction(helper->write, "s#", ptr, size * num);
#endif  /* PY2 */
    if (!result)
        return -1;

    Py_DECREF(result);
    return num;
#else /* WITH_THREAD */
    pgRWHelper *helper = (pgRWHelper *)context->hidden.unknown.data1;
    PyObject *result;
    size_t retval;

    PyGILState_STATE state;
    if (!helper->write)
        return -1;
    state = PyGILState_Ensure();

#if PY3
    result = PyObject_CallFunction(helper->write, "y#", ptr, size * num);
#else  /* PY2 */
    result = PyObject_CallFunction(helper->write, "s#", ptr, size * num);
#endif  /* PY2 */
    if (!result) {
        PyErr_Print();
        retval = -1;
        goto end;
    }

    Py_DECREF(result);
    retval = num;

end:
    PyGILState_Release(state);
    return retval;
#endif /* WITH_THREAD */
}

static int
_pg_rw_close(SDL_RWops *context)
{
    pgRWHelper *helper = (pgRWHelper *)context->hidden.unknown.data1;
    PyObject *result;
    int retval = 0;
#ifdef WITH_THREAD
    PyGILState_STATE state;
    state = PyGILState_Ensure();
#endif /* WITH_THREAD */

    if (helper->close) {
        result = PyObject_CallFunction(helper->close, NULL);
        if (!result) {
            PyErr_Print();
            retval = -1;
        }
        Py_XDECREF(result);
    }

    Py_XDECREF(helper->seek);
    Py_XDECREF(helper->tell);
    Py_XDECREF(helper->write);
    Py_XDECREF(helper->read);
    Py_XDECREF(helper->close);
    Py_XDECREF(helper->file);

    PyMem_Del(helper);
#ifdef WITH_THREAD
    PyGILState_Release(state);
#endif /* WITH_THREAD */
    SDL_FreeRW(context);
    return retval;
}

static SDL_RWops *
pgRWops_FromFileObject(PyObject *obj)
{
    SDL_RWops *rw;
    pgRWHelper *helper;

    if (obj == NULL) {
        return (SDL_RWops *)RAISE(PyExc_TypeError, "Invalid filetype object");
    }

    helper = PyMem_New(pgRWHelper, 1);
    if (helper == NULL) {
        return (SDL_RWops *)PyErr_NoMemory();
    }
    helper->fileno = PyObject_AsFileDescriptor(obj);
    if (helper->fileno == -1)
        PyErr_Clear();
    if (fetch_object_methods(helper, obj)) {
        PyMem_Del(helper);
        return NULL;
    }

    rw = SDL_AllocRW();
    if (rw == NULL) {
        PyMem_Del(helper);
        return (SDL_RWops *)PyErr_NoMemory();
    }

    helper->file = obj;
    Py_INCREF(obj);

    rw->hidden.unknown.data1 = (void *)helper;
#if IS_SDLv2
    rw->type = SDL_RWOPS_UNKNOWN;
    rw->size = _pg_rw_size;
    // rw->tell = _pg_rw_tell;
#endif /* IS_SDLv2 */
    rw->seek = _pg_rw_seek;
    rw->read = _pg_rw_read;
    rw->write = _pg_rw_write;
    rw->close = _pg_rw_close;

#ifdef WITH_THREAD
    PyEval_InitThreads();
#endif /* WITH_THREAD */

    return rw;
}

static int
pgRWops_ReleaseObject(SDL_RWops *context)
{
    if (pgRWops_IsFileObject(context)) {
#ifdef WITH_THREAD
        PyGILState_STATE state = PyGILState_Ensure();
#endif /* WITH_THREAD */

        pgRWHelper *helper = (pgRWHelper *)context->hidden.unknown.data1;
        PyObject *fileobj = helper->file;
        /* 5 helper functions */
        Py_ssize_t filerefcnt = Py_REFCNT(fileobj) - 1 - 5;

        if (filerefcnt) {
            Py_XDECREF(helper->seek);
            Py_XDECREF(helper->tell);
            Py_XDECREF(helper->write);
            Py_XDECREF(helper->read);
            Py_XDECREF(helper->close);
            Py_DECREF(fileobj);
            PyMem_Del(helper);
            SDL_FreeRW(context);
        }
        else {
            int ret;
            if ((ret = SDL_RWclose(context)) < 0) {
                PyErr_SetString(PyExc_IOError, SDL_GetError());
                Py_DECREF(fileobj);
                return ret;
            }
        }

#ifdef WITH_THREAD
        PyGILState_Release(state);
#endif /* WITH_THREAD */
    }
    else {
        int ret;
        if ((ret = SDL_RWclose(context)) < 0) {
            PyErr_SetString(PyExc_IOError, SDL_GetError());
            return ret;
        }
    }
    return 0;
}

#if IS_SDLv1
static int
_pg_rw_seek(SDL_RWops *context, int offset, int whence)
{
    pgRWHelper *helper = (pgRWHelper *)context->hidden.unknown.data1;
    PyObject *result;
    int retval;
#else  /* IS_SDLv2 */
static Sint64
_pg_rw_seek(SDL_RWops *context, Sint64 offset, int whence)
{
    int pywhence;
    pgRWHelper *helper = (pgRWHelper *)context->hidden.unknown.data1;
    PyObject *result;
    Sint64 retval;
#endif /* IS_SDLv2 */

    if (helper->fileno != -1) {
        return lseek(helper->fileno, offset, whence);
    }

    if (!helper->seek || !helper->tell)
        return -1;
    /*
    SDL whence
        RW_SEEK_SET seek from the beginning of data
        RW_SEEK_CUR seek relative to current read point
        RW_SEEK_END seek relative to the end of data

    Python whence
        0 absolute file positioning,
        1 seek relative to the current position and
        2 seek relative to the file's end.
    */

    switch (whence) {
    case RW_SEEK_SET:
        pywhence = 0;
        break;
    case RW_SEEK_CUR:
        pywhence = 1;
        break;
    case RW_SEEK_END:
        pywhence = 2;
        break;
    default:
        return SDL_SetError("Unknown value for 'whence'");
    }

#ifdef WITH_THREAD
    PyGILState_STATE state;
    state = PyGILState_Ensure();
#endif
<<<<<<< HEAD

    result = PyObject_CallFunction(helper->seek, "ii", offset, pywhence);
    if (!result) {
        PyErr_Print();
        retval = -1;
        goto end;
=======


    if (!(offset == 0 && whence == SEEK_CUR)) /*being called only for 'tell'*/
    {
        result = PyObject_CallFunction(helper->seek, "ii", offset, whence);
        if (!result) {
            PyErr_Print();
            retval = -1;
            goto end;
        }
        Py_DECREF(result);
>>>>>>> d6860d9d
    }
    Py_DECREF(result);


    result = PyObject_CallFunction(helper->tell, NULL);
    if (!result) {
        PyErr_Print();
        retval = -1;
        goto end;
    }

    retval = PyLong_AsSsize_t(result);
    Py_DECREF(result);

end:
#ifdef WITH_THREAD
    PyGILState_Release(state);
#endif /* ~WITH_THREAD*/

    return retval;
}

#if IS_SDLv1
static int
_pg_rw_read(SDL_RWops *context, void *ptr, int size, int maxnum)
{
    pgRWHelper *helper = (pgRWHelper *)context->hidden.unknown.data1;
    PyObject *result;
    int retval;
#else  /* IS_SDLv2 */
static size_t
_pg_rw_read(SDL_RWops *context, void *ptr, size_t size, size_t maxnum)
{
    pgRWHelper *helper = (pgRWHelper *)context->hidden.unknown.data1;
    PyObject *result;
    ssize_t retval;
#endif /* IS_SDLv2 */
#ifdef WITH_THREAD
    PyGILState_STATE state;
#endif /* WITH_THREAD */

    // printf("_pg_rw_read top: helper->fileno:%d:\n", helper->fileno);
    if (helper->fileno != -1) {
        printf("fileno != -1\n");
        retval = read(helper->fileno, ptr, size * maxnum);
        if (retval == -1) {
            SDL_Error(SDL_EFREAD);
            return 0;
        }
        retval /= size;
        return retval;
    }

    if (!helper->read) {
        printf("!helper->read\n");
        return 0;
    }

#ifdef WITH_THREAD
    state = PyGILState_Ensure();
#endif /* WITH_THREAD */
    result = PyObject_CallFunction(helper->read, "i", size * maxnum);
    if (!result) {
        printf("!result\n");
        PyErr_Print();
        SDL_Error(SDL_EFREAD);
        retval = 0;
        goto end;
    }

    if (!Bytes_Check(result)) {
        printf("!Bytes_Check(result)\n");
        Py_DECREF(result);
        PyErr_Print();
        retval = 0;
        goto end;
    }

    retval = Bytes_GET_SIZE(result);
    printf("retval = size:%d: retval:%d: maxnum:%d:\n", size, retval, maxnum);
    memcpy(ptr, Bytes_AsString(result), retval);
    retval /= size;

    Py_DECREF(result);

end:
#ifdef WITH_THREAD
    PyGILState_Release(state);
#endif /* WITH_THREAD */

    return retval;
}

static SDL_RWops *
_rwops_from_pystr(PyObject *obj)
{
    if (obj != NULL) {
        SDL_RWops *rw = NULL;
        PyObject *oencoded;
        oencoded = pg_EncodeString(obj, "UTF-8", NULL, NULL);
        if (oencoded == NULL) {
            return NULL;
        }
        if (oencoded != Py_None) {
            rw = SDL_RWFromFile(Bytes_AS_STRING(oencoded), "rb");
        }
        Py_DECREF(oencoded);
        if (rw) {
            return rw;
        } else {
#if PY3
            if (PyUnicode_Check(obj)) {
                SDL_ClearError();
                PyErr_SetString(PyExc_FileNotFoundError,
                                "No such file or directory.");
#else
            if (PyUnicode_Check(obj) || PyString_Check(obj)) {
                SDL_ClearError();
                PyErr_SetString(PyExc_IOError, "No such file or directory.");
#endif
                return NULL;
            }
        }
        SDL_ClearError();
    }
    return NULL;
}

static SDL_RWops *
pgRWops_FromObject(PyObject *obj)
{
    SDL_RWops *rw = _rwops_from_pystr(obj);
    if (!rw) {
        if (PyErr_Occurred())
            return NULL;
    } else {
        return rw;
    }
    return pgRWops_FromFileObject(obj);
}

static PyObject *
pg_encode_string(PyObject *self, PyObject *args, PyObject *keywds)
{
    PyObject *obj = NULL;
    PyObject *eclass = NULL;
    const char *encoding = NULL;
    const char *errors = NULL;
    static char *kwids[] = {"obj", "encoding", "errors", "etype", NULL};

    if (!PyArg_ParseTupleAndKeywords(args, keywds, "|OssO&", kwids, &obj,
                                     &encoding, &errors,
                                     &_pg_is_exception_class, &eclass)) {
        return NULL;
    }

    if (obj == NULL) {
        PyErr_SetString(PyExc_SyntaxError, "Forwarded exception");
    }
    return pg_EncodeString(obj, encoding, errors, eclass);
}

static PyObject *
pg_encode_file_path(PyObject *self, PyObject *args, PyObject *keywds)
{
    PyObject *obj = NULL;
    PyObject *eclass = NULL;
    static char *kwids[] = {"obj", "etype", NULL};

    if (!PyArg_ParseTupleAndKeywords(args, keywds, "|OO&", kwids, &obj,
                                     &_pg_is_exception_class, &eclass)) {
        return NULL;
    }

    if (obj == NULL) {
        PyErr_SetString(PyExc_SyntaxError, "Forwarded exception");
    }
    return pg_EncodeFilePath(obj, eclass);
}

static PyMethodDef _pg_module_methods[] = {
    {"encode_string", (PyCFunction)pg_encode_string,
     METH_VARARGS | METH_KEYWORDS, DOC_PYGAMEENCODESTRING},
    {"encode_file_path", (PyCFunction)pg_encode_file_path,
     METH_VARARGS | METH_KEYWORDS, DOC_PYGAMEENCODEFILEPATH},
    {NULL, NULL, 0, NULL}};

/*DOC*/ static char _pg_module_doc[] =
    /*DOC*/ "SDL_RWops support";

MODINIT_DEFINE(rwobject)
{
    PyObject *module, *dict, *apiobj;
    int ecode;
    static void *c_api[PYGAMEAPI_RWOBJECT_NUMSLOTS];

#if PY3
    static struct PyModuleDef _module = {PyModuleDef_HEAD_INIT,
                                         "rwobject",
                                         _pg_module_doc,
                                         -1,
                                         _pg_module_methods,
                                         NULL,
                                         NULL,
                                         NULL,
                                         NULL};
#endif

    /* Create the module and add the functions */
#if PY3
    module = PyModule_Create(&_module);
#else
    module = Py_InitModule3(MODPREFIX "rwobject", _pg_module_methods,
                            _pg_module_doc);
#endif
    if (module == NULL) {
        MODINIT_ERROR;
    }
    dict = PyModule_GetDict(module);

    /* export the c api */
    c_api[0] = pgRWops_FromObject;
    c_api[1] = pgRWops_IsFileObject;
    c_api[2] = pg_EncodeFilePath;
    c_api[3] = pg_EncodeString;
    c_api[4] = pgRWops_FromFileObject;
    c_api[5] = pgRWops_ReleaseObject;
    apiobj = encapsulate_api(c_api, "rwobject");
    if (apiobj == NULL) {
        DECREF_MOD(module);
        MODINIT_ERROR;
    }
    ecode = PyDict_SetItemString(dict, PYGAMEAPI_LOCAL_ENTRY, apiobj);
    Py_DECREF(apiobj);
    if (ecode == -1) {
        DECREF_MOD(module);
        MODINIT_ERROR;
    }
    MODINIT_RETURN(module);
}<|MERGE_RESOLUTION|>--- conflicted
+++ resolved
@@ -541,11 +541,14 @@
 #endif /* IS_SDLv2 */
 
     if (helper->fileno != -1) {
+        printf("helper->fileno != -1\n");
         return lseek(helper->fileno, offset, whence);
     }
 
-    if (!helper->seek || !helper->tell)
+    if (!helper->seek || !helper->tell){
+        printf("no seek or tell\n");
         return -1;
+    }
     /*
     SDL whence
         RW_SEEK_SET seek from the beginning of data
@@ -576,39 +579,33 @@
     PyGILState_STATE state;
     state = PyGILState_Ensure();
 #endif
-<<<<<<< HEAD
-
-    result = PyObject_CallFunction(helper->seek, "ii", offset, pywhence);
+
+
+    if (!(offset == 0 && whence == SEEK_CUR)) /*being called only for 'tell'*/
+    {
+        printf("if (!(offset == 0 && whence == SEEK_CUR))\n");
+        result = PyObject_CallFunction(helper->seek, "ii", offset, pywhence);
+        if (!result) {
+            printf("seek error\n");
+            PyErr_Print();
+            retval = -1;
+            goto end;
+        }
+        Py_DECREF(result);
+    }
+
+
+    result = PyObject_CallFunction(helper->tell, NULL);
     if (!result) {
+        printf("tell error\n");
         PyErr_Print();
         retval = -1;
         goto end;
-=======
-
-
-    if (!(offset == 0 && whence == SEEK_CUR)) /*being called only for 'tell'*/
-    {
-        result = PyObject_CallFunction(helper->seek, "ii", offset, whence);
-        if (!result) {
-            PyErr_Print();
-            retval = -1;
-            goto end;
-        }
-        Py_DECREF(result);
->>>>>>> d6860d9d
-    }
-    Py_DECREF(result);
-
-
-    result = PyObject_CallFunction(helper->tell, NULL);
-    if (!result) {
-        PyErr_Print();
-        retval = -1;
-        goto end;
     }
 
     retval = PyLong_AsSsize_t(result);
     Py_DECREF(result);
+    printf("seek retval:%d:\n", retval);
 
 end:
 #ifdef WITH_THREAD
