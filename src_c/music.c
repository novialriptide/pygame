--- conflicted
+++ resolved
@@ -370,7 +370,6 @@
 }
 
 Mix_Music * 
-<<<<<<< HEAD
 _load_music(PyObject *args) {
     PyObject *obj;
     Mix_Music *new_music = NULL;
@@ -381,12 +380,6 @@
     if (!PyArg_ParseTuple(args, "O|s", &obj, &namehint)) {
         return NULL;
     }
-=======
-_load_music(PyObject *obj, char *namehint) {
-    PyObject *oencoded;
-    Mix_Music *new_music = NULL;
-    const char *name;
->>>>>>> 55d094dc
 
     MIXER_INIT_CHECK();
 
