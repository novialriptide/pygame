/*
  pygame - Python Game Library
  Copyright (C) 2000-2001  Pete Shinners

  This library is free software; you can redistribute it and/or
  modify it under the terms of the GNU Library General Public
  License as published by the Free Software Foundation; either
  version 2 of the License, or (at your option) any later version.

  This library is distributed in the hope that it will be useful,
  but WITHOUT ANY WARRANTY; without even the implied warranty of
  MERCHANTABILITY or FITNESS FOR A PARTICULAR PURPOSE.  See the GNU
  Library General Public License for more details.

  You should have received a copy of the GNU Library General Public
  License along with this library; if not, write to the Free
  Foundation, Inc., 59 Temple Place, Suite 330, Boston, MA  02111-1307  USA

  Pete Shinners
  pete@shinners.org
*/

/*
 *  pygame event module
 */
#define PYGAMEAPI_EVENT_INTERNAL

#include "pygame.h"

#include "pgcompat.h"

#include "doc/event_doc.h"

#include "structmember.h"

#if IS_SDLv2
/*only register one block of user events.*/
static int have_registered_events = 0;
#endif /* IS_SDLv2 */

// FIXME: The system message code is only tested on windows, so only
//          include it there for now.
#include <SDL_syswm.h>

/*this user event object is for safely passing
 *objects through the event queue.
 */

#define USEROBJECT_CHECK1 0xDEADBEEF
#define USEROBJECT_CHECK2 0xFEEDF00D

typedef struct UserEventObject {
    struct UserEventObject *next;
    PyObject *object;
} UserEventObject;

static UserEventObject *user_event_objects = NULL;

#if IS_SDLv2
static int pg_key_repeat_delay = 0;
static int pg_key_repeat_interval = 0;

static SDL_TimerID _pg_repeat_timer = 0;
static SDL_Event _pg_repeat_event;

static Uint32
_pg_repeat_callback(Uint32 interval, void *param)
{
    _pg_repeat_event.type = PGE_KEYREPEAT;
    _pg_repeat_event.key.state = SDL_PRESSED;
    _pg_repeat_event.key.repeat = 1;
    SDL_PushEvent(&_pg_repeat_event);

    return pg_key_repeat_interval;
}

static int _pg_event_is_init = 0;

static void
_pg_repeat_cleanup(void)
{
    if (_pg_repeat_timer) {
        SDL_RemoveTimer(_pg_repeat_timer);
        _pg_repeat_timer = 0;
    }
    _pg_event_is_init = 0;
}

static PyObject *
pgEvent_AutoInit(PyObject *self, PyObject *args)
{
    if (!_pg_event_is_init) {
        pg_key_repeat_delay = 0;
        pg_key_repeat_interval = 0;
        pg_RegisterQuit(_pg_repeat_cleanup);
        _pg_event_is_init = 1;
    }

    return PyInt_FromLong(_pg_event_is_init);
}

static char _pg_last_unicode_char[32] = { 0 };

/*SDL 2 to SDL 1.2 event mapping and SDL 1.2 key repeat emulation*/
static int
pg_event_filter(void *_, SDL_Event *event)
{
    /* This event filter alters events inplace.
     */
    Uint32 type = event->type;

    if (type == SDL_WINDOWEVENT) {
        switch (event->window.event) {
            case SDL_WINDOWEVENT_RESIZED:
                event->type = SDL_VIDEORESIZE;
                break;
            case SDL_WINDOWEVENT_EXPOSED:
                event->type = SDL_VIDEOEXPOSE;
                break;
            case SDL_WINDOWEVENT_ENTER:
            case SDL_WINDOWEVENT_LEAVE:
            case SDL_WINDOWEVENT_FOCUS_GAINED:
            case SDL_WINDOWEVENT_FOCUS_LOST:
            case SDL_WINDOWEVENT_MINIMIZED:
            case SDL_WINDOWEVENT_RESTORED:
                event->type = SDL_ACTIVEEVENT;
                break;
            case SDL_WINDOWEVENT_CLOSE:
                break;
            default:
                /*ignore other SDL_WINDOWEVENTs for now.*/
                return 0;
        }
    }
#pragma PG_WARN(Add event blocking here.)

    else if (type == SDL_KEYDOWN) {
        SDL_Event inputEvent[2];
        if (event->key.repeat) {
            return 0;
        }
        else if (pg_key_repeat_delay > 0) {
            if (_pg_repeat_timer) {
                SDL_RemoveTimer(_pg_repeat_timer);
            }
            memcpy(&_pg_repeat_event, event, sizeof(SDL_Event));
            _pg_repeat_timer = SDL_AddTimer(pg_key_repeat_delay, _pg_repeat_callback,
                                            NULL);
        }
#pragma PG_WARN(PumpEvents is not thread-safe)
        SDL_PumpEvents();
        if (SDL_PeepEvents(inputEvent, 1, SDL_PEEKEVENT,
                           SDL_TEXTINPUT, SDL_TEXTINPUT) == 1)
        {
            SDL_Event *ev = inputEvent;
            SDL_PumpEvents();
            if (_pg_last_unicode_char[0] == 0) {
                if (SDL_PeepEvents(inputEvent, 2, SDL_PEEKEVENT,
                                   SDL_TEXTINPUT, SDL_TEXTINPUT) == 2)
                    ev = &inputEvent[1];
            }
            strncpy(_pg_last_unicode_char, ev->text.text,
                    sizeof(_pg_last_unicode_char));
        }
        else {
            _pg_last_unicode_char[0] = 0;
        }
    }
    else if (type == SDL_KEYUP) {
        if (_pg_repeat_timer &&
            _pg_repeat_event.key.keysym.scancode == event->key.keysym.scancode) {
            SDL_RemoveTimer(_pg_repeat_timer);
            _pg_repeat_timer = 0;
        }
    }
    else if (type == PGE_KEYREPEAT) {
        event->type = SDL_KEYDOWN;
    }
    else if (type == SDL_MOUSEBUTTONDOWN || type == SDL_MOUSEBUTTONUP) {
        if (event->button.button & PGM_BUTTON_KEEP) {
            event->button.button ^= PGM_BUTTON_KEEP;
        }
        else if (event->button.button >= PGM_BUTTON_WHEELUP) {
            event->button.button += (PGM_BUTTON_X1 - PGM_BUTTON_WHEELUP);
        }
    }
    else if (type == SDL_MOUSEWHEEL) {
        SDL_Event newevent;
        int x, y;

        if (event->wheel.x == 0 && event->wheel.y == 0) {
            //#691 We are not moving wheel!
            return 1;
        }
        // Generate a MouseButtonDown event for compatibility.
        // https://wiki.libsdl.org/SDL_MouseWheelEvent
        newevent.type = SDL_MOUSEBUTTONDOWN;

        SDL_GetMouseState(&x, &y);
        newevent.button.x = x;
        newevent.button.y = y;

        newevent.button.state = SDL_PRESSED;
        newevent.button.clicks = 1;

        if (event->wheel.y != 0) {
            newevent.button.button = (event->wheel.y > 0) ?
                                     PGM_BUTTON_WHEELUP : PGM_BUTTON_WHEELDOWN;
        }
        else if (event->wheel.x != 0) {
            newevent.button.button = (event->wheel.x > 0) ?
                                     PGM_BUTTON_WHEELUP : PGM_BUTTON_WHEELDOWN;
        }
        newevent.button.button |= PGM_BUTTON_KEEP;

        if (SDL_PushEvent(&newevent) < 0)
            return RAISE(pgExc_SDLError, SDL_GetError()), 0;
    }
    return 1;
}

static int
pg_EnableKeyRepeat(int delay, int interval)
{
    if (delay < 0 || interval < 0) {
        RAISE(PyExc_ValueError, "delay and interval must equal at least 0");
        return -1;
    }
    pg_key_repeat_delay = delay;
    pg_key_repeat_interval = interval;
    return 0;
}

static void
pg_GetKeyRepeat(int *delay, int *interval)
{
    *delay = pg_key_repeat_delay;
    *interval = pg_key_repeat_interval;
}
#endif /* IS_SDLv2 */

/*must pass dictionary as this object*/
static UserEventObject *
_pg_user_event_addobject(PyObject *obj)
{
    UserEventObject *userobj = PyMem_New(UserEventObject, 1);
    if (!userobj)
        return NULL;

    Py_INCREF(obj);
    userobj->next = user_event_objects;
    userobj->object = obj;
    user_event_objects = userobj;

    return userobj;
}

/*note, we doublecheck to make sure the pointer is in our list,
 *not just some random pointer. this will keep us safe(r).
 */
static PyObject *
_pg_user_pg_event_getobject(UserEventObject *userobj)
{
    PyObject *obj = NULL;
    if (!user_event_objects) /*fail in most common case*/
        return NULL;
    if (user_event_objects == userobj) {
        obj = userobj->object;
        user_event_objects = userobj->next;
    }
    else {
        UserEventObject *hunt = user_event_objects;
        while (hunt && hunt->next != userobj)
            hunt = hunt->next;
        if (hunt) {
            hunt->next = userobj->next;
            obj = userobj->object;
        }
    }
    if (obj)
        PyMem_Del(userobj);
    return obj;
}

static void
_pg_user_event_cleanup(void)
{
    if (user_event_objects) {
        UserEventObject *hunt, *kill;
        hunt = user_event_objects;
        while (hunt) {
            kill = hunt;
            hunt = hunt->next;
            Py_DECREF(kill->object);
            PyMem_Del(kill);
        }
        user_event_objects = NULL;
    }
}

static int
pgEvent_FillUserEvent(pgEventObject *e, SDL_Event *event)
{
    UserEventObject *userobj = _pg_user_event_addobject(e->dict);
    if (!userobj)
        return -1;

    event->type = e->type;
    event->user.code = USEROBJECT_CHECK1;
    event->user.data1 = (void *)USEROBJECT_CHECK2;
    event->user.data2 = userobj;
    return 0;
}

static PyTypeObject pgEvent_Type;
static PyObject *
pgEvent_New(SDL_Event *);
static PyObject *
pgEvent_New2(int, PyObject *);
#define pgEvent_Check(x) ((x)->ob_type == &pgEvent_Type)

static char *
_pg_name_from_eventtype(int type)
{
    switch (type) {
        case SDL_ACTIVEEVENT:
            return "ActiveEvent";
#if IS_SDLv2
#ifndef NO_SDL_AUDIODEVICE
        case SDL_AUDIODEVICEADDED:
            return "AudioDeviceAdded";
        case SDL_AUDIODEVICEREMOVED:
            return "AudioDeviceRemoved";
#endif
#endif
        case SDL_KEYDOWN:
            return "KeyDown";
        case SDL_KEYUP:
            return "KeyUp";
        case SDL_MOUSEMOTION:
            return "MouseMotion";
        case SDL_MOUSEBUTTONDOWN:
            return "MouseButtonDown";
        case SDL_MOUSEBUTTONUP:
            return "MouseButtonUp";
        case SDL_JOYAXISMOTION:
            return "JoyAxisMotion";
        case SDL_JOYBALLMOTION:
            return "JoyBallMotion";
        case SDL_JOYHATMOTION:
            return "JoyHatMotion";
        case SDL_JOYBUTTONUP:
            return "JoyButtonUp";
        case SDL_JOYBUTTONDOWN:
            return "JoyButtonDown";
        case SDL_QUIT:
            return "Quit";
        case SDL_SYSWMEVENT:
            return "SysWMEvent";
        case SDL_VIDEORESIZE:
            return "VideoResize";
        case SDL_VIDEOEXPOSE:
            return "VideoExpose";
        case SDL_NOEVENT:
            return "NoEvent";
#if IS_SDLv2
        case SDL_WINDOWEVENT:
            return "WindowEvent";
        case SDL_FINGERMOTION:
            return "FingerMotion";
        case SDL_FINGERDOWN:
            return "FingerDown";
        case SDL_FINGERUP:
            return "FingerUp";
        case SDL_MULTIGESTURE:
            return "MultiGesture";
        case SDL_MOUSEWHEEL:
            return "MouseWheel";
        case SDL_TEXTINPUT:
            return "TextInput";
        case SDL_TEXTEDITING:
            return "TextEditing";
        case SDL_DROPFILE:
            return "DropFile";
#if SDL_VERSION_ATLEAST(2, 0, 5)
        case SDL_DROPTEXT:
            return "DropText";
        case SDL_DROPBEGIN:
            return "DropBegin";
        case SDL_DROPCOMPLETE:
            return "DropComplete";
#endif /* SDL_VERSION_ATLEAST(2, 0, 5) */
        case SDL_CONTROLLERAXISMOTION:
            return "ControllerAxisMotion";
        case SDL_CONTROLLERBUTTONDOWN:
            return "ControllerButtonDown";
        case SDL_CONTROLLERBUTTONUP:
            return "ControllerButtonUp";
        case SDL_CONTROLLERDEVICEADDED:
            return "ControllerDeviceAdded";
        case SDL_CONTROLLERDEVICEREMOVED:
            return "ControllerDeviceRemoved";
        case SDL_CONTROLLERDEVICEREMAPPED:
            return "ControllerDeviceMapped";
#endif

    }
    if (type >= PGE_USEREVENT && type < PG_NUMEVENTS)
        return "UserEvent";
    return "Unknown";
}

/* Helper for adding objects to dictionaries. Check for errors with
   PyErr_Occurred() */
static void
_pg_insobj(PyObject *dict, char *name, PyObject *v)
{
    if (v) {
        PyDict_SetItemString(dict, name, v);
        Py_DECREF(v);
    }
}

#if defined(Py_USING_UNICODE)

static PyObject *
_pg_our_unichr(long uni)
{
    static PyObject *bltin_unichr = NULL;

    if (bltin_unichr == NULL) {
        PyObject *bltins;

        bltins = PyImport_ImportModule(BUILTINS_MODULE);
        bltin_unichr = PyObject_GetAttrString(bltins, BUILTINS_UNICHR);
        Py_DECREF(bltins);
    }
    return PyEval_CallFunction(bltin_unichr, "(l)", uni);
}

static PyObject *
_pg_our_empty_ustr(void)
{
    static PyObject *empty_ustr = NULL;

    if (empty_ustr == NULL) {
        PyObject *bltins;
        PyObject *bltin_unicode;

        bltins = PyImport_ImportModule(BUILTINS_MODULE);
        bltin_unicode = PyObject_GetAttrString(bltins, BUILTINS_UNICODE);
        empty_ustr = PyEval_CallFunction(bltin_unicode, "(s)", "");
        Py_DECREF(bltin_unicode);
        Py_DECREF(bltins);
    }

    Py_INCREF(empty_ustr);

    return empty_ustr;
}

#else

static PyObject *
_pg_our_unichr(long uni)
{
    return PyInt_FromLong(uni);
}

static PyObject *
_pg_our_empty_ustr(void)
{
    return PyInt_FromLong(0);
}

#endif /* Py_USING_UNICODE */

static PyObject *
dict_from_event(SDL_Event *event)
{
    PyObject *dict = NULL, *tuple, *obj;
    int hx, hy;
#if IS_SDLv2
    long gain;
    long state;
#endif /* IS_SDLv2 */

    /*check if it is an event the user posted*/
    if (event->user.code == USEROBJECT_CHECK1 &&
        event->user.data1 == (void *)USEROBJECT_CHECK2) {
        dict = _pg_user_pg_event_getobject((UserEventObject *)event->user.data2);
        if (dict)
            return dict;
    }

    if (!(dict = PyDict_New()))
        return NULL;
    switch (event->type) {
#if IS_SDLv1
        case SDL_ACTIVEEVENT:
            _pg_insobj(dict, "gain", PyInt_FromLong(event->active.gain));
            _pg_insobj(dict, "state", PyInt_FromLong(event->active.state));
            break;
        case SDL_KEYDOWN:
            if (event->key.keysym.unicode)
                _pg_insobj(dict, "unicode", _pg_our_unichr(event->key.keysym.unicode));
            else
                _pg_insobj(dict, "unicode", _pg_our_empty_ustr());
        case SDL_KEYUP:
            _pg_insobj(dict, "key", PyInt_FromLong(event->key.keysym.sym));
            _pg_insobj(dict, "mod", PyInt_FromLong(event->key.keysym.mod));
            _pg_insobj(dict, "scancode",
                   PyInt_FromLong(event->key.keysym.scancode));
            break;
#else  /* IS_SDLv2 */
        case SDL_WINDOWEVENT:
            _pg_insobj(dict, "event", PyInt_FromLong(event->window.event));
            switch (event->window.event) {
                case SDL_WINDOWEVENT_CLOSE:
                    break;
            }
            break;
        case SDL_ACTIVEEVENT:
            switch (event->window.event) {
                case SDL_WINDOWEVENT_ENTER:
                    gain = 1;
                    state = (long)SDL_APPFOCUSMOUSE;
                    break;
                case SDL_WINDOWEVENT_LEAVE:
                    gain = 0;
                    state = (long)SDL_APPFOCUSMOUSE;
                    break;
                case SDL_WINDOWEVENT_FOCUS_GAINED:
                    gain = 1;
                    state = (long)SDL_APPINPUTFOCUS;
                    break;
                case SDL_WINDOWEVENT_FOCUS_LOST:
                    gain = 0;
                    state = (long)SDL_APPINPUTFOCUS;
                    break;
                case SDL_WINDOWEVENT_MINIMIZED:
                    gain = 0;
                    state = (long)SDL_APPACTIVE;
                    break;
                default:
                    assert(event->window.event == SDL_WINDOWEVENT_RESTORED);
                    gain = 1;
                    state = (long)SDL_APPACTIVE;
            }
            _pg_insobj(dict, "gain", PyInt_FromLong(gain));
            _pg_insobj(dict, "state", PyInt_FromLong(state));
            break;
#ifndef NO_SDL_AUDIODEVICE
        case SDL_AUDIODEVICEADDED:
        case SDL_AUDIODEVICEREMOVED:
            _pg_insobj(dict, "which", PyInt_FromLong(&event->adevice.which));
            _pg_insobj(dict, "iscapture", PyInt_FromLong(&event->adevice.iscapture));
#endif
            break;
        case SDL_KEYDOWN:
            _pg_insobj(dict, "unicode", Text_FromUTF8(_pg_last_unicode_char));
            /* fall through */
        case SDL_KEYUP:
            _pg_insobj(dict, "key", PyInt_FromLong(event->key.keysym.sym));
            _pg_insobj(dict, "mod", PyInt_FromLong(event->key.keysym.mod));
            _pg_insobj(dict, "scancode", PyInt_FromLong(event->key.keysym.scancode));
            break;
#endif /* IS_SDLv2 */
        case SDL_MOUSEMOTION:
            obj = Py_BuildValue("(ii)", event->motion.x, event->motion.y);
            _pg_insobj(dict, "pos", obj);
            obj =
                Py_BuildValue("(ii)", event->motion.xrel, event->motion.yrel);
            _pg_insobj(dict, "rel", obj);
            if ((tuple = PyTuple_New(3))) {
                PyTuple_SET_ITEM(tuple, 0,
                                 PyInt_FromLong((event->motion.state &
                                                 SDL_BUTTON(1)) != 0));
                PyTuple_SET_ITEM(tuple, 1,
                                 PyInt_FromLong((event->motion.state &
                                                 SDL_BUTTON(2)) != 0));
                PyTuple_SET_ITEM(tuple, 2,
                                 PyInt_FromLong((event->motion.state &
                                                 SDL_BUTTON(3)) != 0));
                _pg_insobj(dict, "buttons", tuple);
            }
            break;
        case SDL_MOUSEBUTTONDOWN:
        case SDL_MOUSEBUTTONUP:
            obj = Py_BuildValue("(ii)", event->button.x, event->button.y);
            _pg_insobj(dict, "pos", obj);
            _pg_insobj(dict, "button", PyInt_FromLong(event->button.button));
            break;
        case SDL_JOYAXISMOTION:
            _pg_insobj(dict, "joy", PyInt_FromLong(event->jaxis.which));
            _pg_insobj(dict, "axis", PyInt_FromLong(event->jaxis.axis));
            _pg_insobj(dict, "value",
                   PyFloat_FromDouble(event->jaxis.value / 32767.0));
            break;
        case SDL_JOYBALLMOTION:
            _pg_insobj(dict, "joy", PyInt_FromLong(event->jball.which));
            _pg_insobj(dict, "ball", PyInt_FromLong(event->jball.ball));
            obj = Py_BuildValue("(ii)", event->jball.xrel, event->jball.yrel);
            _pg_insobj(dict, "rel", obj);
            break;
        case SDL_JOYHATMOTION:
            _pg_insobj(dict, "joy", PyInt_FromLong(event->jhat.which));
            _pg_insobj(dict, "hat", PyInt_FromLong(event->jhat.hat));
            hx = hy = 0;
            if (event->jhat.value & SDL_HAT_UP)
                hy = 1;
            else if (event->jhat.value & SDL_HAT_DOWN)
                hy = -1;
            if (event->jhat.value & SDL_HAT_RIGHT)
                hx = 1;
            else if (event->jhat.value & SDL_HAT_LEFT)
                hx = -1;
            _pg_insobj(dict, "value", Py_BuildValue("(ii)", hx, hy));
            break;
        case SDL_JOYBUTTONUP:
        case SDL_JOYBUTTONDOWN:
            _pg_insobj(dict, "joy", PyInt_FromLong(event->jbutton.which));
            _pg_insobj(dict, "button", PyInt_FromLong(event->jbutton.button));
            break;
#if IS_SDLv2
        case SDL_FINGERMOTION:
        case SDL_FINGERDOWN:
        case SDL_FINGERUP:
            /* https://wiki.libsdl.org/SDL_TouchFingerEvent */
            _pg_insobj(dict, "touch_id", PyLong_FromLongLong(event->tfinger.touchId));
            _pg_insobj(dict, "finger_id", PyLong_FromLongLong(event->tfinger.fingerId));
            _pg_insobj(dict, "x", PyFloat_FromDouble(event->tfinger.x));
            _pg_insobj(dict, "y", PyFloat_FromDouble(event->tfinger.y));
            _pg_insobj(dict, "dx", PyFloat_FromDouble(event->tfinger.dx));
            _pg_insobj(dict, "dy", PyFloat_FromDouble(event->tfinger.dy));
            _pg_insobj(dict, "pressure", PyFloat_FromDouble(event->tfinger.dy));
            break;
        case SDL_MULTIGESTURE:
            /* https://wiki.libsdl.org/SDL_MultiGestureEvent */
            _pg_insobj(dict, "touch_id", PyLong_FromLongLong(event->mgesture.touchId));
            _pg_insobj(dict, "x", PyFloat_FromDouble(event->mgesture.x));
            _pg_insobj(dict, "y", PyFloat_FromDouble(event->mgesture.y));
            _pg_insobj(dict, "rotated", PyFloat_FromDouble(event->mgesture.dTheta));
            _pg_insobj(dict, "pinched", PyFloat_FromDouble(event->mgesture.dDist));
            _pg_insobj(dict, "num_fingers", PyInt_FromLong(event->mgesture.numFingers));
            break;
        case SDL_MOUSEWHEEL:
            /* https://wiki.libsdl.org/SDL_MouseWheelEvent */
#ifndef NO_SDL_MOUSEWHEEL_FLIPPED
            _pg_insobj(dict, "flipped", PyBool_FromLong(event->wheel.direction == SDL_MOUSEWHEEL_FLIPPED));
#else
            _pg_insobj(dict, "flipped", PyBool_FromLong(0));
#endif
            _pg_insobj(dict, "y", PyInt_FromLong(event->wheel.y));
            _pg_insobj(dict, "x", PyInt_FromLong(event->wheel.x));
            _pg_insobj(dict, "which", PyInt_FromLong(event->wheel.which));
            break;
        case SDL_TEXTINPUT:
            /* https://wiki.libsdl.org/SDL_TextInputEvent */
            _pg_insobj(dict, "text", Text_FromUTF8(event->text.text));
            break;
        case SDL_TEXTEDITING:
            /* https://wiki.libsdl.org/SDL_TextEditingEvent */
            _pg_insobj(dict, "text", Text_FromUTF8(event->edit.text));
            _pg_insobj(dict, "start", PyLong_FromLong(event->edit.start));
            _pg_insobj(dict, "length", PyLong_FromLong(event->edit.length));
            break;
        /*  https://wiki.libsdl.org/SDL_DropEvent */
        case SDL_DROPFILE:
            _pg_insobj(dict, "file", Text_FromUTF8(event->drop.file));
            SDL_free(event->drop.file);
            break;

#if SDL_VERSION_ATLEAST(2, 0, 5)
        case SDL_DROPTEXT:
            _pg_insobj(dict, "text", Text_FromUTF8(event->drop.file));
            SDL_free(event->drop.file);
            break;
        case SDL_DROPBEGIN:
        case SDL_DROPCOMPLETE:
            break;
#endif /* SDL_VERSION_ATLEAST(2, 0, 5) */

        case SDL_CONTROLLERAXISMOTION:
            /* https://wiki.libsdl.org/SDL_ControllerAxisEvent */
            _pg_insobj(dict, "joy", PyLong_FromLong(event->caxis.which));
            _pg_insobj(dict, "axis", PyLong_FromLong(event->caxis.axis));
            _pg_insobj(dict, "value", PyLong_FromLong(event->caxis.value));
            break;
        case SDL_CONTROLLERBUTTONDOWN:
        case SDL_CONTROLLERBUTTONUP:
            /* https://wiki.libsdl.org/SDL_ControllerButtonEvent */
            _pg_insobj(dict, "joy", PyLong_FromLong(event->cbutton.which));
            _pg_insobj(dict, "button", PyLong_FromLong(event->cbutton.button));
            break;
        case SDL_CONTROLLERDEVICEADDED:
        case SDL_CONTROLLERDEVICEREMOVED:
        case SDL_CONTROLLERDEVICEREMAPPED:
            /* https://wiki.libsdl.org/SDL_ControllerDeviceEvent */
            _pg_insobj(dict, "joy", PyLong_FromLong(event->cdevice.which));
            break;
#endif


#if IS_SDLv1
        case SDL_VIDEORESIZE:
            obj = Py_BuildValue("(ii)", event->resize.w, event->resize.h);
            _pg_insobj(dict, "size", obj);
            _pg_insobj(dict, "w", PyInt_FromLong(event->resize.w));
            _pg_insobj(dict, "h", PyInt_FromLong(event->resize.h));
            break;
#else /* IS_SDLv2 */
        case SDL_VIDEORESIZE:
            obj = Py_BuildValue("(ii)", event->window.data1,
                                event->window.data2);
            _pg_insobj(dict, "size", obj);
            _pg_insobj(dict, "w", PyInt_FromLong(event->window.data1));
            _pg_insobj(dict, "h", PyInt_FromLong(event->window.data2));
            break;
#endif /* IS_SDLv2 */
#ifdef WIN32
#if IS_SDLv1
        case SDL_SYSWMEVENT:
            _pg_insobj(dict, "hwnd",
                   PyInt_FromLong((long)(event->syswm.msg->hwnd)));
            _pg_insobj(dict, "msg", PyInt_FromLong(event->syswm.msg->msg));
            _pg_insobj(dict, "wparam", PyInt_FromLong(event->syswm.msg->wParam));
            _pg_insobj(dict, "lparam", PyInt_FromLong(event->syswm.msg->lParam));
            break;
#else /* IS_SDLv2 */
        case SDL_SYSWMEVENT:
            _pg_insobj(dict, "hwnd",
                   PyInt_FromLong((long)(event->syswm.msg->msg.win.hwnd)));
            _pg_insobj(dict, "msg", PyInt_FromLong(event->syswm.msg->msg.win.msg));
            _pg_insobj(dict, "wparam", PyInt_FromLong(event->syswm.msg->msg.win.wParam));
            _pg_insobj(dict, "lparam", PyInt_FromLong(event->syswm.msg->msg.win.lParam));
            break;
#endif /* IS_SDLv2 */
#endif /* WIN32 */

#if (defined(unix) || defined(__unix__) || defined(_AIX) ||     \
     defined(__OpenBSD__)) &&                                   \
    (defined(SDL_VIDEO_DRIVER_X11) && !defined(__CYGWIN32__) && \
     !defined(ENABLE_NANOX) && !defined(__QNXNTO__))
#if IS_SDLv1
        case SDL_SYSWMEVENT:
            _pg_insobj(dict, "event",
                   Bytes_FromStringAndSize(
                       (char *)&(event->syswm.msg->event.xevent),
                       sizeof(XEvent)));
            break;
#else  /* IS_SDLv2 */
        case SDL_SYSWMEVENT:
            if (event->syswm.msg->subsystem == SDL_SYSWM_X11) {
                XEvent *xevent = (XEvent *)&event->syswm.msg->msg.x11.event;
                obj = Bytes_FromStringAndSize((char *)xevent, sizeof(XEvent));
                _pg_insobj(dict, "event", obj);
            }
            break;
#endif /* IS_SDLv2 */
#endif /* (defined(unix) || ... */
            /* SDL_VIDEOEXPOSE and SDL_QUIT have no attributes */
    } /* switch (event->type) */
    if (event->type == PGE_USEREVENT && event->user.code == 0x1000) {
        _pg_insobj(dict, "filename", Text_FromUTF8(event->user.data1));
        free(event->user.data1);
        event->user.data1 = NULL;
    }
    if (event->type >= PGE_USEREVENT && event->type < PG_NUMEVENTS)
        _pg_insobj(dict, "code", PyInt_FromLong(event->user.code));

    switch (event->type) {
#if IS_SDLv2
        case SDL_WINDOWEVENT:
        case SDL_TEXTEDITING:
        case SDL_TEXTINPUT:
        case SDL_MOUSEWHEEL:
#endif /* IS_SDLv2 */
        case SDL_KEYDOWN:
        case SDL_KEYUP:
        case SDL_MOUSEMOTION:
        case SDL_MOUSEBUTTONDOWN:
        case SDL_MOUSEBUTTONUP:
        case SDL_USEREVENT:
        {
#if IS_SDLv2
            SDL_Window *window = SDL_GetWindowFromID(event->window.windowID);
            PyObject *pgWindow;
            if (!window || !(pgWindow=SDL_GetWindowData(window, "pg_window"))) {
                pgWindow = Py_None;
            }
            Py_INCREF(pgWindow);
            _pg_insobj(dict, "window", pgWindow);
#else /* IS_SDLv1 */
            Py_INCREF(Py_None);
            _pg_insobj(dict, "window", Py_None);
#endif /* IS_SDLv1 */
            break;
        }
    }

    return dict;
}

/* event object internals */

static void
pg_event_dealloc(PyObject *self)
{
    pgEventObject *e = (pgEventObject *)self;
    Py_XDECREF(e->dict);
    PyObject_DEL(self);
}

#ifdef PYPY_VERSION
/* Because pypy does not work with the __dict__ tp_dictoffset. */
PyObject *
pg_EventGetAttr(PyObject *o, PyObject *attr_name)
{
    /* Try e->dict first, if not try the generic attribute. */
    PyObject *result = PyDict_GetItem(((pgEventObject *)o)->dict, attr_name);
    if (!result) {
        return PyObject_GenericGetAttr(o, attr_name);
    }
    return result;
}

int
pg_EventSetAttr(PyObject *o, PyObject *name, PyObject *value)
{
    /* if the variable is in the dict, deal with it there.
       else if it's a normal attribute set it there.
       else if it's not an attribute, or in the dict, set it in the dict.
    */
    int dictResult;
    int setInDict = 0;
    PyObject *result = PyDict_GetItem(((pgEventObject *)o)->dict, name);

    if (result) {
        setInDict = 1;
    }
    else {
        result = PyObject_GenericGetAttr(o, name);
        if (!result) {
            setInDict = 1;
        }
    }

    if (setInDict) {
        dictResult = PyDict_SetItem(((pgEventObject *)o)->dict, name, value);
        if (dictResult) {
            return -1;
        }
        return 0;
    }
    else {
        return PyObject_GenericSetAttr(o, name, value);
    }
}
#endif

PyObject *
pg_event_str(PyObject *self)
{
    pgEventObject *e = (pgEventObject *)self;
    char *str;
    PyObject *strobj;
    PyObject *pyobj;
    char *s;
    size_t size;
#if PY3
    PyObject *encodedobj;
#endif

    strobj = PyObject_Str(e->dict);
    if (strobj == NULL) {
        return NULL;
    }
#if PY3
    encodedobj = PyUnicode_AsUTF8String(strobj);
    Py_DECREF(strobj);
    strobj = encodedobj;
    encodedobj = NULL;
    if (strobj == NULL) {
        return NULL;
    }
    s = PyBytes_AsString(strobj);
#else
    s = PyString_AsString(strobj);
#endif
    size = (11 + strlen(_pg_name_from_eventtype(e->type)) + strlen(s) +
            sizeof(e->type) * 3 + 1);
    str = (char *)PyMem_Malloc(size);
    sprintf(str, "<Event(%d-%s %s)>", e->type, _pg_name_from_eventtype(e->type),
            s);

    Py_DECREF(strobj);

    pyobj = Text_FromUTF8(str);
    PyMem_Free(str);

    return (pyobj);
}

static int
_pg_event_nonzero(pgEventObject *self)
{
    return self->type != SDL_NOEVENT;
}

static PyNumberMethods pg_event_as_number = {
    (binaryfunc)NULL, /*Add*/
    (binaryfunc)NULL, /*subtract*/
    (binaryfunc)NULL, /*multiply*/
#if !PY3
    (binaryfunc)NULL, /*divide*/
#endif
    (binaryfunc)NULL,       /*remainder*/
    (binaryfunc)NULL,       /*divmod*/
    (ternaryfunc)NULL,      /*power*/
    (unaryfunc)NULL,        /*negative*/
    (unaryfunc)NULL,        /*pos*/
    (unaryfunc)NULL,        /*abs*/
    (inquiry)_pg_event_nonzero, /*nonzero*/
    (unaryfunc)NULL,        /*invert*/
    (binaryfunc)NULL,       /*lshift*/
    (binaryfunc)NULL,       /*rshift*/
    (binaryfunc)NULL,       /*and*/
    (binaryfunc)NULL,       /*xor*/
    (binaryfunc)NULL,       /*or*/
#if !PY3
    (coercion)NULL, /*coerce*/
#endif
    (unaryfunc)NULL, /*int*/
#if !PY3
    (unaryfunc)NULL, /*long*/
#endif
    (unaryfunc)NULL, /*float*/
};

#define OFF(x) offsetof(pgEventObject, x)

static PyMemberDef pg_event_members[] = {
    {"__dict__", T_OBJECT, OFF(dict), READONLY},
    {"type", T_INT, OFF(type), READONLY},
    {"dict", T_OBJECT, OFF(dict), READONLY},
    {NULL} /* Sentinel */
};

/*
 * eventA == eventB
 * eventA != eventB
 */
static PyObject *
pg_event_richcompare(PyObject *o1, PyObject *o2, int opid)
{
    pgEventObject *e1, *e2;

    if (!pgEvent_Check(o1) || !pgEvent_Check(o2)) {
        goto Unimplemented;
    }

    e1 = (pgEventObject *)o1;
    e2 = (pgEventObject *)o2;
    switch (opid) {
        case Py_EQ:
            return PyBool_FromLong(
                e1->type == e2->type &&
                PyObject_RichCompareBool(e1->dict, e2->dict, Py_EQ) == 1);
        case Py_NE:
            return PyBool_FromLong(
                e1->type != e2->type ||
                PyObject_RichCompareBool(e1->dict, e2->dict, Py_NE) == 1);
        default:
            break;
    }

Unimplemented:
    Py_INCREF(Py_NotImplemented);
    return Py_NotImplemented;
}

static PyTypeObject pgEvent_Type = {
    TYPE_HEAD(NULL, 0) "Event", /*name*/
    sizeof(pgEventObject),      /*basic size*/
    0,                          /*itemsize*/
    pg_event_dealloc,              /*dealloc*/
    0,                          /*print*/
    0,                          /*getattr*/
    0,                          /*setattr*/
    0,                          /*compare*/
    pg_event_str,                  /*repr*/
    &pg_event_as_number,           /*as_number*/
    0,                          /*as_sequence*/
    0,                          /*as_mapping*/
    (hashfunc)NULL,             /*hash*/
    (ternaryfunc)NULL,          /*call*/
    (reprfunc)NULL,             /*str*/
#ifdef PYPY_VERSION
    pg_EventGetAttr, /* tp_getattro */
    pg_EventSetAttr, /* tp_setattro */
#else
    PyObject_GenericGetAttr, /* tp_getattro */
    PyObject_GenericSetAttr, /* tp_setattro */
#endif
    0, /* tp_as_buffer */
#if PY3
    0,
#else
    Py_TPFLAGS_DEFAULT | Py_TPFLAGS_HAVE_RICHCOMPARE,
#endif
    DOC_PYGAMEEVENTEVENT,          /* Documentation string */
    0,                             /* tp_traverse */
    0,                             /* tp_clear */
    pg_event_richcompare,             /* tp_richcompare */
    0,                             /* tp_weaklistoffset */
    0,                             /* tp_iter */
    0,                             /* tp_iternext */
    0,                             /* tp_methods */
    pg_event_members,                 /* tp_members */
    0,                             /* tp_getset */
    0,                             /* tp_base */
    0,                             /* tp_dict */
    0,                             /* tp_descr_get */
    0,                             /* tp_descr_set */
    offsetof(pgEventObject, dict), /* tp_dictoffset */
    0,                             /* tp_init */
    0,                             /* tp_alloc */
    0,                             /* tp_new */
};

static PyObject *
pgEvent_New(SDL_Event *event)
{
    pgEventObject *e;
    e = PyObject_NEW(pgEventObject, &pgEvent_Type);
    if (!e)
        return NULL;

    if (event) {
        e->type = event->type;
        e->dict = dict_from_event(event);
    }
    else {
        e->type = SDL_NOEVENT;
        e->dict = PyDict_New();
    }
    return (PyObject *)e;
}

static PyObject *
pgEvent_New2(int type, PyObject *dict)
{
    pgEventObject *e;
    e = PyObject_NEW(pgEventObject, &pgEvent_Type);
    if (e) {
        e->type = type;
        if (!dict)
            dict = PyDict_New();
        else
            Py_INCREF(dict);
        e->dict = dict;
    }
    return (PyObject *)e;
}

/* event module functions */
static PyObject *
pg_Event(PyObject *self, PyObject *arg, PyObject *keywords)
{
    PyObject *dict = NULL;
    PyObject *event;
    int type;
    if (!PyArg_ParseTuple(arg, "i|O!", &type, &PyDict_Type, &dict))
        return NULL;

    if (!dict)
        dict = PyDict_New();
    else
        Py_INCREF(dict);

    if (keywords) {
        PyObject *key, *value;
        Py_ssize_t pos = 0;
        while (PyDict_Next(keywords, &pos, &key, &value)) {
            PyDict_SetItem(dict, key, value);
        }
    }

    event = pgEvent_New2(type, dict);

    Py_DECREF(dict);
    return event;
}

static PyObject *
event_name(PyObject *self, PyObject *arg)
{
    int type;

    if (!PyArg_ParseTuple(arg, "i", &type))
        return NULL;

    return Text_FromUTF8(_pg_name_from_eventtype(type));
}

static PyObject *
set_grab(PyObject *self, PyObject *arg)
{
    int doit;
#if IS_SDLv2
    SDL_Window *win = NULL;
#endif /* IS_SDLv2 */
    if (!PyArg_ParseTuple(arg, "i", &doit))
        return NULL;
    VIDEO_INIT_CHECK();

#if IS_SDLv1
    if (doit)
        SDL_WM_GrabInput(SDL_GRAB_ON);
    else
        SDL_WM_GrabInput(SDL_GRAB_OFF);
#else  /* IS_SDLv2 */
    win = pg_GetDefaultWindow();
    if (win) {
        if (doit)
            SDL_SetWindowGrab(win, SDL_TRUE);
        else
            SDL_SetWindowGrab(win, SDL_FALSE);
    }
#endif /* IS_SDLv2 */

    Py_RETURN_NONE;
}

static PyObject *
get_grab(PyObject *self, PyObject *arg)
{
#if IS_SDLv1
    int mode;
#else  /* IS_SDLv2 */
    SDL_Window *win;
    SDL_bool mode = SDL_FALSE;
#endif /* IS_SDLv2 */

    VIDEO_INIT_CHECK();
#if IS_SDLv1
    mode = SDL_WM_GrabInput(SDL_GRAB_QUERY);
    return PyInt_FromLong(mode == SDL_GRAB_ON);
#else  /* IS_SDLv2 */
    win = pg_GetDefaultWindow();
    if (win)
        mode = SDL_GetWindowGrab(win);
    return PyInt_FromLong(mode);
#endif /* IS_SDLv2 */
}

static PyObject *
pg_event_pump(PyObject *self, PyObject *args)
{
    VIDEO_INIT_CHECK();
    SDL_PumpEvents();
    Py_RETURN_NONE;
}

static PyObject *
pg_event_wait(PyObject *self, PyObject *args)
{
    SDL_Event event;
    int status;

    VIDEO_INIT_CHECK();

    Py_BEGIN_ALLOW_THREADS;
    status = SDL_WaitEvent(&event);
    Py_END_ALLOW_THREADS;

    if (!status)
        return RAISE(pgExc_SDLError, SDL_GetError());

    return pgEvent_New(&event);
}

static PyObject *
pg_event_poll(PyObject *self, PyObject *args)
{
    SDL_Event event;

    VIDEO_INIT_CHECK();

    if (SDL_PollEvent(&event))
        return pgEvent_New(&event);
    return pgEvent_New(NULL);
}

#if IS_SDLv1
static PyObject *
pg_event_clear(PyObject *self, PyObject *args, PyObject *kwargs)
{
    SDL_Event event;
    int mask = 0;
    int loop, num;
    PyObject *type = NULL;
    int dopump = 1;
    int val;

    static char *kwids[] = {
        "eventtype",
        "pump",
        NULL
    };

#if PY3
    if (!PyArg_ParseTupleAndKeywords(args, kwargs, "|Op", kwids,
                                     &type, &dopump))
        return NULL;
#else
    if (!PyArg_ParseTupleAndKeywords(args, kwargs, "|Oi", kwids,
                                     &type, &dopump))
        return NULL;
#endif

    VIDEO_INIT_CHECK();

    if (type == NULL || type == Py_None)
        mask = SDL_ALLEVENTS;
    else {
        if (PySequence_Check(type)) {
            num = PySequence_Size(type);
            for (loop = 0; loop < num; ++loop) {
                if (!pg_IntFromObjIndex(type, loop, &val))
                    return RAISE(
                        PyExc_TypeError,
                        "type sequence must contain valid event types");
                mask |= SDL_EVENTMASK(val);
            }
        }
        else if (pg_IntFromObj(type, &val))
            mask = SDL_EVENTMASK(val);
        else
            return RAISE(PyExc_TypeError,
                         "get type must be numeric or a sequence");
    }

    if (dopump)
        SDL_PumpEvents();

    while (SDL_PeepEvents(&event, 1, SDL_GETEVENT, mask) == 1)
    {
    }

    Py_RETURN_NONE;
}
#else /* IS_SDLv2 */
static PyObject *
pg_event_clear(PyObject *self, PyObject *args, PyObject *kwargs)
{
    int loop, num;
    PyObject *type = NULL;
    int dopump = 1;
    int val;

    static char *kwids[] = {
        "eventtype",
        "pump",
        NULL
    };

#if PY3
    if (!PyArg_ParseTupleAndKeywords(args, kwargs, "|Op", kwids,
                                     &type, &dopump))
        return NULL;
#else
    if (!PyArg_ParseTupleAndKeywords(args, kwargs, "|Oi", kwids,
                                     &type, &dopump))
        return NULL;
#endif

    VIDEO_INIT_CHECK();

    if (dopump)
        SDL_PumpEvents();

    if (type == NULL || type == Py_None) {
        SDL_FlushEvents(SDL_FIRSTEVENT, SDL_LASTEVENT);
    } else {
        if (PySequence_Check(type)) {
            num = PySequence_Size(type);
            for (loop = 0; loop < num; ++loop) {
                if (!pg_IntFromObjIndex(type, loop, &val))
                    return RAISE(
                        PyExc_TypeError,
                        "type sequence must contain valid event types");
                SDL_FlushEvent(val);
            }
        }
        else if (pg_IntFromObj(type, &val))
            SDL_FlushEvent(val);
        else
            return RAISE(PyExc_TypeError,
                         "get type must be numeric or a sequence");
    }

    Py_RETURN_NONE;
}
#endif /* IS_SDLv2 */

#if IS_SDLv1
static PyObject *
pg_event_get(PyObject *self, PyObject *args, PyObject *kwargs)
{
    SDL_Event event;
    int mask = 0;
    int loop, num;
    PyObject *type = NULL, *list, *e;
    int dopump = 1;
    int val;

    static char *kwids[] = {
        "eventtype",
        "pump",
        NULL
    };

#if PY3
    if (!PyArg_ParseTupleAndKeywords(args, kwargs, "|Op", kwids,
                                     &type, &dopump))
        return NULL;
#else
    if (!PyArg_ParseTupleAndKeywords(args, kwargs, "|Oi", kwids,
                                     &type, &dopump))
        return NULL;
#endif

    VIDEO_INIT_CHECK();

    if (type == NULL || type == Py_None)
        mask = SDL_ALLEVENTS;
    else {
        if (PySequence_Check(type)) {
            num = PySequence_Size(type);
            for (loop = 0; loop < num; ++loop) {
                if (!pg_IntFromObjIndex(type, loop, &val))
                    return RAISE(
                        PyExc_TypeError,
                        "type sequence must contain valid event types");
                mask |= SDL_EVENTMASK(val);
            }
        }
        else if (pg_IntFromObj(type, &val))
            mask = SDL_EVENTMASK(val);
        else
            return RAISE(PyExc_TypeError,
                         "eventtype must be numeric or a sequence");
    }

    list = PyList_New(0);
    if (!list)
        return NULL;

    if (dopump)
        SDL_PumpEvents();

    while (SDL_PeepEvents(&event, 1, SDL_GETEVENT, mask) == 1)
    {
        e = pgEvent_New(&event);
        if (!e) {
            Py_DECREF(list);
            return NULL;
        }

        PyList_Append(list, e);
        Py_DECREF(e);
    }
    return list;
}
#else /* IS_SDLv2 */
static PG_INLINE int
_pg_event_append_to_list(PyObject *list, SDL_Event *event)
{
    PyObject *e = pgEvent_New(event);
    if (!e) {
        Py_DECREF(list);
        return 0;
    }
    PyList_Append(list, e);
    Py_DECREF(e);
    return 1;
}

static PyObject *
pg_event_get(PyObject *self, PyObject *args, PyObject *kwargs)
{
    SDL_Event event;
    int loop, num;
    PyObject *type = NULL, *list;
    int dopump = 1;
    int val;

    static char *kwids[] = {
        "eventtype",
        "pump",
        NULL
    };

#if PY3
    if (!PyArg_ParseTupleAndKeywords(args, kwargs, "|Op", kwids,
                                     &type, &dopump))
        return NULL;
#else
    if (!PyArg_ParseTupleAndKeywords(args, kwargs, "|Oi", kwids,
                                     &type, &dopump))
        return NULL;
#endif

    VIDEO_INIT_CHECK();

    list = PyList_New(0);
    if (!list)
        return NULL;
    if (dopump)
        SDL_PumpEvents();

    if (type == NULL || type == Py_None) {
        while (SDL_PeepEvents(&event, 1, SDL_GETEVENT,
                              SDL_FIRSTEVENT, SDL_LASTEVENT) == 1) {
            if(!_pg_event_append_to_list(list, &event))
                return NULL;
        }
        return list;
    }

    if (PySequence_Check(type)) {
        num = PySequence_Size(type);
        for (loop = 0; loop < num; ++loop) {
            if (!pg_IntFromObjIndex(type, loop, &val)) {
                Py_DECREF(list);
                return RAISE(
                    PyExc_TypeError,
                    "type sequence must contain valid event types");
            }
            if (SDL_PeepEvents(&event, 1, SDL_GETEVENT, val, val) < 0) {
                Py_DECREF(list);
                return RAISE(pgExc_SDLError, SDL_GetError());
            }
            if(!_pg_event_append_to_list(list, &event))
                return NULL;
        }
    }
    else if (pg_IntFromObj(type, &val)) {
        if (SDL_PeepEvents(&event, 1, SDL_GETEVENT, val, val) < 0) {
            Py_DECREF(list);
            return RAISE(pgExc_SDLError, SDL_GetError());
        }
        if(!_pg_event_append_to_list(list, &event))
            return NULL;
    }
    else {
        Py_DECREF(list);
        return RAISE(PyExc_TypeError,
                     "get type must be numeric or a sequence");
    }
    return list;
}
#endif /* IS_SDLv2 */

#if IS_SDLv1
static PyObject *
pg_event_peek(PyObject *self, PyObject *args, PyObject *kwargs)
{
    SDL_Event event;
    int result;
    int mask = 0;
    int loop, num, noargs = 0;
    PyObject *type = NULL;
    int val;
    int dopump = 1;

    static char *kwids[] = {
        "eventtype",
        "pump",
        NULL
    };

#if PY3
    if (!PyArg_ParseTupleAndKeywords(args, kwargs, "|Op", kwids,
                                     &type, &dopump))
        return NULL;
#else
    if (!PyArg_ParseTupleAndKeywords(args, kwargs, "|Oi", kwids,
                                     &type, &dopump))
        return NULL;
#endif

    VIDEO_INIT_CHECK();

    if (!type || type == Py_None) {
        mask = SDL_ALLEVENTS;
        noargs = 1;
    }
    else {
        if (PySequence_Check(type)) {
            num = PySequence_Size(type);
            for (loop = 0; loop < num; ++loop) {
                if (!pg_IntFromObjIndex(type, loop, &val))
                    return RAISE(
                        PyExc_TypeError,
                        "type sequence must contain valid event types");
                mask |= SDL_EVENTMASK(val);
            }
        }
        else if (pg_IntFromObj(type, &val))
            mask = SDL_EVENTMASK(val);
        else
            return RAISE(PyExc_TypeError,
                         "peek type must be numeric or a sequence");
    }

    if (dopump)
        SDL_PumpEvents();
    result = SDL_PeepEvents(&event, 1, SDL_PEEKEVENT, mask);
    if (result < 0)
        return RAISE(pgExc_SDLError, SDL_GetError());

    if (noargs)
        return pgEvent_New(result ? &event : NULL);
    return PyInt_FromLong(result == 1);
}
#else /* IS_SDLv2 */
static PyObject *
pg_event_peek(PyObject *self, PyObject *args, PyObject *kwargs)
{
    SDL_Event event;
    int result;
    int loop, num;
    PyObject *type = NULL;
    int val;
    int dopump = 1;

    static char *kwids[] = {
        "eventtype",
        "pump",
        NULL
    };

#if PY3
    if (!PyArg_ParseTupleAndKeywords(args, kwargs, "|Op", kwids,
                                     &type, &dopump))
        return NULL;
#else
    if (!PyArg_ParseTupleAndKeywords(args, kwargs, "|Oi", kwids,
                                     &type, &dopump))
        return NULL;
#endif

    VIDEO_INIT_CHECK();

    if (dopump)
        SDL_PumpEvents();

    if (type == NULL || type == Py_None) {
        result = SDL_PeepEvents(&event, 1, SDL_PEEKEVENT, SDL_FIRSTEVENT, SDL_LASTEVENT);
        if (result < 0)
            return RAISE(pgExc_SDLError, SDL_GetError());
        return pgEvent_New(result ? &event : NULL);
    }

    if (PySequence_Check(type)) {
        num = PySequence_Size(type);
        for (loop = 0; loop < num; ++loop) {
            if (!pg_IntFromObjIndex(type, loop, &val))
                return RAISE(
                    PyExc_TypeError,
                    "type sequence must contain valid event types");
            result = SDL_PeepEvents(&event, 1, SDL_PEEKEVENT, val, val);
            if (result < 0) {
                return RAISE(pgExc_SDLError, SDL_GetError());
            } else if (result == 1) {
                return PyInt_FromLong(1);
            }
        }
    }
    else if (pg_IntFromObj(type, &val)) {
        result = SDL_PeepEvents(&event, 1, SDL_PEEKEVENT, val, val);
        if (result < 0)
            return RAISE(pgExc_SDLError, SDL_GetError());
        return PyInt_FromLong(result == 1);
    }
    return RAISE(PyExc_TypeError,
                 "peek type must be numeric or a sequence");
}
#endif /* IS_SDLv2 */

static PyObject *
pg_event_post(PyObject *self, PyObject *args)
{
    pgEventObject *e;
    SDL_Event event;
    int isblocked = 0;

    if (!PyArg_ParseTuple(args, "O!", &pgEvent_Type, &e))
        return NULL;

    VIDEO_INIT_CHECK();

    /* see if the event is blocked before posting it. */
    isblocked = SDL_EventState(e->type, SDL_QUERY) == SDL_IGNORE;

    if (isblocked) {
        /* event is blocked, so we do not post it. */
        Py_RETURN_NONE;
    }

    if (pgEvent_FillUserEvent(e, &event))
        return NULL;

#if IS_SDLv1
    if (SDL_PushEvent(&event) == -1)
#else  /* IS_SDLv2 */
    if (SDL_PushEvent(&event) < 0)
#endif /* IS_SDLv2 */
        return RAISE(pgExc_SDLError, SDL_GetError());

    Py_RETURN_NONE;
}

static int
_pg_check_event_in_range(int evt)
{
// #if IS_SDLv1
//     return evt >= 0 && evt < PG_NUMEVENTS;
// #else /* IS_SDLv2 */
//     return evt >= 0 && evt < PGE_EVENTEND; /* needed for extras */
// #endif /* IS_S*DLv2 */
    return evt >= 0 && evt < PG_NUMEVENTS;
}

static PyObject *
pg_event_set_allowed(PyObject *self, PyObject *args)
{
    int loop, num;
    PyObject *type;
    int val;

    if (PyTuple_Size(args) != 1)
        return RAISE(PyExc_ValueError, "set_allowed requires 1 argument");

    VIDEO_INIT_CHECK();

    type = PyTuple_GET_ITEM(args, 0);
    if (PySequence_Check(type)) {
        num = PySequence_Length(type);
        for (loop = 0; loop < num; ++loop) {
            if (!pg_IntFromObjIndex(type, loop, &val))
                return RAISE(PyExc_TypeError,
                             "type sequence must contain valid event types");
            if (!_pg_check_event_in_range(val))
                return RAISE(PyExc_ValueError, "Invalid event in sequence");
            SDL_EventState(val, SDL_ENABLE);
        }
    }
    else if (type == Py_None) {
#if IS_SDLv2
        int i;
        for (i=SDL_FIRSTEVENT; i<SDL_LASTEVENT; i++) {
            SDL_EventState(i, SDL_ENABLE);
        }
#else
        SDL_EventState(0xFF, SDL_ENABLE);
#endif /* IS_SDLv2 */
    } else if (pg_IntFromObj(type, &val)) {
        if (!_pg_check_event_in_range(val))
            return RAISE(PyExc_ValueError, "Invalid event");
        SDL_EventState(val, SDL_ENABLE);
    }
    else
        return RAISE(PyExc_TypeError, "type must be numeric or a sequence");

    Py_RETURN_NONE;
}

static PyObject *
pg_event_set_blocked(PyObject *self, PyObject *args)
{
    int loop, num;
    PyObject *type;
    int val;

    if (PyTuple_Size(args) != 1)
        return RAISE(PyExc_ValueError, "set_blocked requires 1 argument");

    VIDEO_INIT_CHECK();

    type = PyTuple_GET_ITEM(args, 0);
    if (PySequence_Check(type)) {
        num = PySequence_Length(type);
        for (loop = 0; loop < num; ++loop) {
            if (!pg_IntFromObjIndex(type, loop, &val))
                return RAISE(PyExc_TypeError,
                             "type sequence must contain valid event types");
            if (!_pg_check_event_in_range(val))
                return RAISE(PyExc_ValueError, "Invalid event in sequence");
            SDL_EventState(val, SDL_IGNORE);
        }
    }
    else if (type == Py_None) {
#if IS_SDLv2
        int i;
        for (i=SDL_FIRSTEVENT; i<SDL_LASTEVENT; i++) {
            SDL_EventState(i, SDL_IGNORE);
        }
#else
        SDL_EventState(0xFF, SDL_IGNORE);
#endif /* IS_SDLv2 */
    } else if (pg_IntFromObj(type, &val)) {
        if (!_pg_check_event_in_range(val))
            return RAISE(PyExc_ValueError, "Invalid event");
        SDL_EventState(val, SDL_IGNORE);
    }
    else
        return RAISE(PyExc_TypeError, "type must be numeric or a sequence");

    Py_RETURN_NONE;
}

static PyObject *
pg_event_get_blocked(PyObject *self, PyObject *args)
{
    int loop, num;
    PyObject *type;
    int val;
    int isblocked = 0;

    if (PyTuple_Size(args) != 1)
        return RAISE(PyExc_ValueError, "get_blocked requires 1 argument");

    VIDEO_INIT_CHECK();

    type = PyTuple_GET_ITEM(args, 0);
    if (PySequence_Check(type)) {
        num = PySequence_Length(type);
        for (loop = 0; loop < num; ++loop) {
            if (!pg_IntFromObjIndex(type, loop, &val))
                return RAISE(PyExc_TypeError,
                             "type sequence must contain valid event types");
            if (!_pg_check_event_in_range(val))
                return RAISE(PyExc_ValueError, "Invalid event in sequence");
            isblocked |= SDL_EventState(val, SDL_QUERY) == SDL_IGNORE;
        }
    }
    else if (pg_IntFromObj(type, &val)) {
        if (!_pg_check_event_in_range(val))
            return RAISE(PyExc_ValueError, "Invalid event");
        isblocked = SDL_EventState(val, SDL_QUERY) == SDL_IGNORE;
    }
    else
        return RAISE(PyExc_TypeError, "type must be numeric or a sequence");

    return PyInt_FromLong(isblocked);
}


int _custom_event = PGE_USEREVENT;
static PyObject *
pg_event_custom_type(PyObject *self, PyObject *args)
{
<<<<<<< HEAD
    if (_custom_event > SDL_NUMEVENTS) {
=======
    int result = _custom_event + 1;
    if (result > PG_NUMEVENTS) {
>>>>>>> 9a24a10d
        return RAISE(pgExc_SDLError, "pygame.event.custom_type made too many event types.");
    }
    return PyInt_FromLong(_custom_event++);
}

static PyMethodDef _event_methods[] = {
#if IS_SDLv2
    {"__PYGAMEinit__", pgEvent_AutoInit, METH_NOARGS,
     "auto initialize for event module"},
#endif /* IS_SDLv2 */

    {"Event", (PyCFunction)pg_Event, METH_VARARGS | METH_KEYWORDS,
     DOC_PYGAMEEVENTEVENT},
    {"event_name", event_name, METH_VARARGS, DOC_PYGAMEEVENTEVENTNAME},

    {"set_grab", set_grab, METH_VARARGS, DOC_PYGAMEEVENTSETGRAB},
    {"get_grab", get_grab, METH_NOARGS, DOC_PYGAMEEVENTGETGRAB},

    {"pump", pg_event_pump, METH_NOARGS, DOC_PYGAMEEVENTPUMP},
    {"wait", pg_event_wait, METH_NOARGS, DOC_PYGAMEEVENTWAIT},
    {"poll", pg_event_poll, METH_NOARGS, DOC_PYGAMEEVENTPOLL},
    {"clear", (PyCFunction)pg_event_clear, METH_VARARGS | METH_KEYWORDS, DOC_PYGAMEEVENTCLEAR},
    {"get", (PyCFunction)pg_event_get, METH_VARARGS | METH_KEYWORDS, DOC_PYGAMEEVENTGET},
    {"peek", (PyCFunction)pg_event_peek, METH_VARARGS | METH_KEYWORDS, DOC_PYGAMEEVENTPEEK},
    {"post", pg_event_post, METH_VARARGS, DOC_PYGAMEEVENTPOST},

    {"set_allowed", pg_event_set_allowed, METH_VARARGS, DOC_PYGAMEEVENTSETALLOWED},
    {"set_blocked", pg_event_set_blocked, METH_VARARGS, DOC_PYGAMEEVENTSETBLOCKED},
    {"get_blocked", pg_event_get_blocked, METH_VARARGS, DOC_PYGAMEEVENTGETBLOCKED},
    {"custom_type", pg_event_custom_type, METH_NOARGS, DOC_PYGAMEEVENTCUSTOMTYPE},


    {NULL, NULL, 0, NULL}};

MODINIT_DEFINE(event)
{
    PyObject *module, *dict, *apiobj;
    int ecode;
    static void *c_api[PYGAMEAPI_EVENT_NUMSLOTS];

#if PY3
    static struct PyModuleDef _module = {PyModuleDef_HEAD_INIT,
                                         "event",
                                         DOC_PYGAMEEVENT,
                                         -1,
                                         _event_methods,
                                         NULL,
                                         NULL,
                                         NULL,
                                         NULL};
#endif

    /* imported needed apis; Do this first so if there is an error
       the module is not loaded.
    */
    import_pygame_base();
    if (PyErr_Occurred()) {
        MODINIT_ERROR;
    }

    /* type preparation */
    if (PyType_Ready(&pgEvent_Type) < 0) {
        MODINIT_ERROR;
    }

    /* create the module */
#if PY3
    module = PyModule_Create(&_module);
#else
    module =
        Py_InitModule3(MODPREFIX "event", _event_methods, DOC_PYGAMEEVENT);
#endif
    dict = PyModule_GetDict(module);

    if (PyDict_SetItemString(dict, "EventType", (PyObject *)&pgEvent_Type) ==
        -1) {
        DECREF_MOD(module);
        MODINIT_ERROR;
    }

#if IS_SDLv2
    if (!have_registered_events) {
        int numevents = PG_NUMEVENTS - SDL_USEREVENT;
        Uint32 user_event = SDL_RegisterEvents(numevents);

        if (user_event == (Uint32)-1) {
            PyErr_SetString(pgExc_SDLError, "unable to register user events");
            DECREF_MOD(module);
            MODINIT_ERROR;
        }
        if (user_event != SDL_USEREVENT) {
            PyErr_SetString(PyExc_ImportError,
                            "Unable to create another module instance");
            DECREF_MOD(module);
            MODINIT_ERROR;
        }

        have_registered_events = 1;
    }

    SDL_SetEventFilter(pg_event_filter, NULL);
#endif /* IS_SDLv2 */

    /* export the c api */
#if IS_SDLv2
    assert(PYGAMEAPI_EVENT_NUMSLOTS == 6);
#endif /* IS_SDLv2 */
    c_api[0] = &pgEvent_Type;
    c_api[1] = pgEvent_New;
    c_api[2] = pgEvent_New2;
    c_api[3] = pgEvent_FillUserEvent;
#if IS_SDLv2
    c_api[4] = pg_EnableKeyRepeat;
    c_api[5] = pg_GetKeyRepeat;
#endif /* IS_SDLv2 */
    apiobj = encapsulate_api(c_api, "event");
    if (apiobj == NULL) {
        DECREF_MOD(module);
        MODINIT_ERROR;
    }
    ecode = PyDict_SetItemString(dict, PYGAMEAPI_LOCAL_ENTRY, apiobj);
    Py_DECREF(apiobj);
    if (ecode) {
        DECREF_MOD(module);
        MODINIT_ERROR;
    }

    /* Assume if there are events in the user events list
     * there is also a registered cleanup callback for them.
     */
    if (user_event_objects == NULL) {
        pg_RegisterQuit(_pg_user_event_cleanup);
    }

    MODINIT_RETURN(module);
}<|MERGE_RESOLUTION|>--- conflicted
+++ resolved
@@ -1764,12 +1764,7 @@
 static PyObject *
 pg_event_custom_type(PyObject *self, PyObject *args)
 {
-<<<<<<< HEAD
-    if (_custom_event > SDL_NUMEVENTS) {
-=======
-    int result = _custom_event + 1;
-    if (result > PG_NUMEVENTS) {
->>>>>>> 9a24a10d
+    if (_custom_event > PG_NUMEVENTS) {
         return RAISE(pgExc_SDLError, "pygame.event.custom_type made too many event types.");
     }
     return PyInt_FromLong(_custom_event++);
