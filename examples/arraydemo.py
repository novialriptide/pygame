#!/usr/bin/env python
""" pygame.examples.arraydemo

Welcome to the arraydemo!

Use the numpy array package to manipulate pixels.

This demo will show you a few things:

* scale up, scale down, flip,
* cross fade
* soften
* put stripes on it!

"""

import os

import pygame as pg
from pygame import surfarray

main_dir = os.path.split(os.path.abspath(__file__))[0]


def surfdemo_show(array_img, name):
    "displays a surface, waits for user to continue"
    screen = pg.display.set_mode(array_img.shape[:2], 0, 32)
    surfarray.blit_array(screen, array_img)
    pg.display.flip()
    pg.display.set_caption(name)
    while True:
        e = pg.event.wait()
        # Force application to only advance when main button is released
        if e.type == pg.MOUSEBUTTONUP and e.button == pg.BUTTON_LEFT:
            break
        elif e.type == pg.KEYDOWN and e.key == pg.K_s:
            # pg.image.save(screen, name+'.bmp')
            # s = pg.Surface(screen.get_size(), 0, 32)
            # s = s.convert_alpha()
            # s.fill((0,0,0,255))
            # s.blit(screen, (0,0))
            # s.fill((222,0,0,50), (0,0,40,40))
            # pg.image.save_extended(s, name+'.png')
            # pg.image.save(s, name+'.png')
            # pg.image.save(screen, name+'_screen.png')
            # pg.image.save(s, name+'.tga')
            pg.image.save(screen, name + ".png")
        elif e.type == pg.QUIT:
            pg.quit()
            raise SystemExit()


def main():
    """show various surfarray effects"""
    import numpy as N
    from numpy import int32, uint8, uint

    pg.init()
<<<<<<< HEAD
    print("Using %s" % surfarray.get_arraytype().capitalize())
    print("Press the left mouse button to advance image.")
=======
    print(f"Using {surfarray.get_arraytype().capitalize()}")
    print("Press the mouse button to advance image.")
>>>>>>> 907b5a11
    print('Press the "s" key to save the current image.')

    # allblack
    allblack = N.zeros((128, 128), int32)
    surfdemo_show(allblack, "allblack")

    # striped
    # the element type is required for N.zeros in numpy else
    # an array of float is returned.
    striped = N.zeros((128, 128, 3), int32)
    striped[:] = (255, 0, 0)
    striped[:, ::3] = (0, 255, 255)
    surfdemo_show(striped, "striped")

    # rgbarray
    imagename = os.path.join(main_dir, "data", "arraydemo.bmp")
    imgsurface = pg.image.load(imagename)
    rgbarray = surfarray.array3d(imgsurface)
    surfdemo_show(rgbarray, "rgbarray")

    # flipped
    flipped = rgbarray[:, ::-1]
    surfdemo_show(flipped, "flipped")

    # scaledown
    scaledown = rgbarray[::2, ::2]
    surfdemo_show(scaledown, "scaledown")

    # scaleup
    # the element type is required for N.zeros in numpy else
    # an #array of floats is returned.
    shape = rgbarray.shape
    scaleup = N.zeros((shape[0] * 2, shape[1] * 2, shape[2]), int32)
    scaleup[::2, ::2, :] = rgbarray
    scaleup[1::2, ::2, :] = rgbarray
    scaleup[:, 1::2] = scaleup[:, ::2]
    surfdemo_show(scaleup, "scaleup")

    # redimg
    redimg = N.array(rgbarray)
    redimg[:, :, 1:] = 0
    surfdemo_show(redimg, "redimg")

    # soften
    # having factor as an array forces integer upgrade during multiplication
    # of rgbarray, even for numpy.
    factor = N.array((8,), int32)
    soften = N.array(rgbarray, int32)
    soften[1:, :] += rgbarray[:-1, :] * factor
    soften[:-1, :] += rgbarray[1:, :] * factor
    soften[:, 1:] += rgbarray[:, :-1] * factor
    soften[:, :-1] += rgbarray[:, 1:] * factor
    soften //= 33
    surfdemo_show(soften, "soften")

    # crossfade (50%)
    src = N.array(rgbarray)
    dest = N.zeros(rgbarray.shape)  # dest is float64 by default.
    dest[:] = 20, 50, 100
    diff = (dest - src) * 0.50
    xfade = src + diff.astype(uint)
    surfdemo_show(xfade, "xfade")

    # alldone
    pg.quit()


if __name__ == "__main__":
    main()<|MERGE_RESOLUTION|>--- conflicted
+++ resolved
@@ -56,13 +56,9 @@
     from numpy import int32, uint8, uint
 
     pg.init()
-<<<<<<< HEAD
-    print("Using %s" % surfarray.get_arraytype().capitalize())
+
+    print(f"Using {surfarray.get_arraytype().capitalize()}")
     print("Press the left mouse button to advance image.")
-=======
-    print(f"Using {surfarray.get_arraytype().capitalize()}")
-    print("Press the mouse button to advance image.")
->>>>>>> 907b5a11
     print('Press the "s" key to save the current image.')
 
     # allblack
