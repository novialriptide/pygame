--- conflicted
+++ resolved
@@ -1183,7 +1183,6 @@
             with self.assertRaisesRegex(pygame.error, "mixer not initialized"):
                 snd.get_raw()
 
-<<<<<<< HEAD
     def test_copy_buffer(self):
         """Ensures the sound is properly copied via a buffer input"""
         samples = b"abcdefgh"  # keep byte size a multiple of 4
@@ -1215,7 +1214,7 @@
         self.assertEqual(type(d), Amogus)
         self.assertEqual(d.get_raw(), c.get_raw())
         self.assertEqual(d.get_volume(), c.get_volume())
-=======
+
     def test_correct_subclassing(self):
         class CorrectSublass(mixer.Sound):
             def __init__(self, file):
@@ -1237,7 +1236,6 @@
         incorrect = IncorrectSuclass()
 
         self.assertRaises(RuntimeError, incorrect.get_volume)
->>>>>>> 8fe99ab3
 
 
 ##################################### MAIN #####################################
