# -*- coding: utf-8 -*-

import sys
import os
import unittest
import pathlib
import platform

import pygame
from pygame import font as pygame_font  # So font can be replaced with ftfont


FONTDIR = os.path.join(os.path.dirname(os.path.abspath(__file__)), "fixtures", "fonts")


def equal_images(s1, s2):
    size = s1.get_size()
    if s2.get_size() != size:
        return False
    w, h = size
    for x in range(w):
        for y in range(h):
            if s1.get_at((x, y)) != s2.get_at((x, y)):
                return False
    return True


IS_PYPY = "PyPy" == platform.python_implementation()


@unittest.skipIf(IS_PYPY, "pypy skip known failure")  # TODO
class FontModuleTest(unittest.TestCase):
    def setUp(self):
        pygame_font.init()

    def tearDown(self):
        pygame_font.quit()

    def test_SysFont(self):
        # Can only check that a font object is returned.
        fonts = pygame_font.get_fonts()
        if "arial" in fonts:
            # Try to use arial font if it is there, rather than a random font
            #  which can be different depending on installed fonts on the system.
            font_name = "arial"
        else:
            font_name = sorted(fonts)[0]
        o = pygame_font.SysFont(font_name, 20)
        self.assertTrue(isinstance(o, pygame_font.FontType))
        o = pygame_font.SysFont(font_name, 20, italic=True)
        self.assertTrue(isinstance(o, pygame_font.FontType))
        o = pygame_font.SysFont(font_name, 20, bold=True)
        self.assertTrue(isinstance(o, pygame_font.FontType))
        o = pygame_font.SysFont("thisisnotafont", 20)
        self.assertTrue(isinstance(o, pygame_font.FontType))

    def test_get_default_font(self):
        self.assertEqual(pygame_font.get_default_font(), "freesansbold.ttf")

    def test_get_fonts_returns_something(self):
        fnts = pygame_font.get_fonts()
        self.assertTrue(fnts)

    # to test if some files exist...
    # def XXtest_has_file_osx_10_5_sdk(self):
    #    import os
    #    f = "/Developer/SDKs/MacOSX10.5.sdk/usr/X11/include/ft2build.h"
    #    self.assertEqual(os.path.exists(f), True)

    # def XXtest_has_file_osx_10_4_sdk(self):
    #    import os
    #    f = "/Developer/SDKs/MacOSX10.4u.sdk/usr/X11R6/include/ft2build.h"
    #    self.assertEqual(os.path.exists(f), True)

    def test_get_fonts(self):
        fnts = pygame_font.get_fonts()

        self.assertTrue(fnts, msg=repr(fnts))

        for name in fnts:
            # note, on ubuntu 2.6 they are all unicode strings.

            self.assertTrue(isinstance(name, str), name)
            # Font names can be comprised of only numeric characters, so
            # just checking name.islower() will not work as expected here.
            self.assertFalse(any(c.isupper() for c in name))
            self.assertTrue(name.isalnum(), name)

    def test_get_init(self):
        self.assertTrue(pygame_font.get_init())
        pygame_font.quit()
        self.assertFalse(pygame_font.get_init())

    def test_init(self):
        pygame_font.init()

    def test_match_font_all_exist(self):
        fonts = pygame_font.get_fonts()

        # Ensure all listed fonts are in fact available, and the returned file
        # name is a full path.
        for font in fonts:
            path = pygame_font.match_font(font)
            self.assertFalse(path is None)
            self.assertTrue(os.path.isabs(path))

    def test_match_font_name(self):
        """That match_font accepts names of various types"""
        font = pygame_font.get_fonts()[0]
        font_path = pygame_font.match_font(font)
        self.assertIsNotNone(font_path)
        font_b = font.encode()
        not_a_font = "thisisnotafont"
        not_a_font_b = b"thisisnotafont"
        good_font_names = [
            # Check single name bytes.
            font_b,
            # Check string of comma-separated names.
            ",".join([not_a_font, font, not_a_font]),
            # Check list of names.
            [not_a_font, font, not_a_font],
            # Check generator:
            (name for name in [not_a_font, font, not_a_font]),
            # Check comma-separated bytes.
            b",".join([not_a_font_b, font_b, not_a_font_b]),
            # Check list of bytes.
            [not_a_font_b, font_b, not_a_font_b],
            # Check mixed list of bytes and string.
            [font, not_a_font, font_b, not_a_font_b],
        ]
        for font_name in good_font_names:
            self.assertEqual(pygame_font.match_font(font_name), font_path, font_name)

    def test_not_match_font_name(self):
        """match_font return None when names of various types do not exist"""
        not_a_font = "thisisnotafont"
        not_a_font_b = b"thisisnotafont"
        bad_font_names = [
            not_a_font,
            ",".join([not_a_font, not_a_font, not_a_font]),
            [not_a_font, not_a_font, not_a_font],
            (name for name in [not_a_font, not_a_font, not_a_font]),
            not_a_font_b,
            b",".join([not_a_font_b, not_a_font_b, not_a_font_b]),
            [not_a_font_b, not_a_font_b, not_a_font_b],
            [not_a_font, not_a_font_b, not_a_font],
        ]
        for font_name in bad_font_names:
            self.assertIsNone(pygame_font.match_font(font_name), font_name)

    def test_match_font_bold(self):
        fonts = pygame_font.get_fonts()

        # Look for a bold font.
        self.assertTrue(any(pygame_font.match_font(font, bold=True) for font in fonts))

    def test_match_font_italic(self):
        fonts = pygame_font.get_fonts()

        # Look for an italic font.
        self.assertTrue(
            any(pygame_font.match_font(font, italic=True) for font in fonts)
        )

    def test_issue_742(self):
        """that the font background does not crash."""
        surf = pygame.Surface((320, 240))
        font = pygame_font.Font(None, 24)
        image = font.render("Test", 0, (255, 255, 255), (0, 0, 0))
        self.assertIsNone(image.get_colorkey())
        image.set_alpha(255)
        surf.blit(image, (0, 0))

    def test_issue_font_alphablit(self):
        """Check that blitting anti-aliased text doesn't
        change the background blue"""
        pygame.display.set_mode((600, 400))

        font = pygame_font.Font(None, 24)

        (color, text, center, pos) = ((160, 200, 250), "Music", (190, 170), "midright")
        img1 = font.render(text, True, color)

        img = pygame.Surface(img1.get_size(), depth=32)
        pre_blit_corner_pixel = img.get_at((0, 0))
        img.blit(img1, (0, 0))
        post_blit_corner_pixel = img.get_at((0, 0))

        self.assertEqual(pre_blit_corner_pixel, post_blit_corner_pixel)

    def test_segfault_after_reinit(self):
        """Reinitialization of font module should not cause
        segmentation fault"""
        import gc

        font = pygame_font.Font(None, 20)
        pygame_font.quit()
        pygame_font.init()
        del font
        gc.collect()

    def test_quit(self):
        pygame_font.quit()


@unittest.skipIf(IS_PYPY, "pypy skip known failure")  # TODO
class FontTest(unittest.TestCase):
    def setUp(self):
        pygame_font.init()

    def tearDown(self):
        pygame_font.quit()

    def test_render_args(self):
        screen = pygame.display.set_mode((600, 400))
        rect = screen.get_rect()
        f = pygame_font.Font(None, 20)
        screen.fill((10, 10, 10))
        font_surface = f.render("   bar", True, (0, 0, 0), (255, 255, 255))
        font_rect = font_surface.get_rect()
        font_rect.topleft = rect.topleft
        self.assertTrue(font_surface)
        screen.blit(font_surface, font_rect, font_rect)
        pygame.display.update()
        self.assertEqual(tuple(screen.get_at((0, 0)))[:3], (255, 255, 255))
        self.assertEqual(tuple(screen.get_at(font_rect.topleft))[:3], (255, 255, 255))

        # If we don't have a real display, don't do this test.
        # Transparent background doesn't seem to work without a read video card.
        if os.environ.get("SDL_VIDEODRIVER") != "dummy":
            screen.fill((10, 10, 10))
            font_surface = f.render("   bar", True, (0, 0, 0), None)
            font_rect = font_surface.get_rect()
            font_rect.topleft = rect.topleft
            self.assertTrue(font_surface)
            screen.blit(font_surface, font_rect, font_rect)
            pygame.display.update()
            self.assertEqual(tuple(screen.get_at((0, 0)))[:3], (10, 10, 10))
            self.assertEqual(tuple(screen.get_at(font_rect.topleft))[:3], (10, 10, 10))

            screen.fill((10, 10, 10))
            font_surface = f.render("   bar", True, (0, 0, 0))
            font_rect = font_surface.get_rect()
            font_rect.topleft = rect.topleft
            self.assertTrue(font_surface)
            screen.blit(font_surface, font_rect, font_rect)
            pygame.display.update(rect)
            self.assertEqual(tuple(screen.get_at((0, 0)))[:3], (10, 10, 10))
            self.assertEqual(tuple(screen.get_at(font_rect.topleft))[:3], (10, 10, 10))


@unittest.skipIf(IS_PYPY, "pypy skip known failure")  # TODO
class FontTypeTest(unittest.TestCase):
    def setUp(self):
        pygame_font.init()

    def tearDown(self):
        pygame_font.quit()

    def test_get_ascent(self):
        # Ckecking ascent would need a custom test font to do properly.
        f = pygame_font.Font(None, 20)
        ascent = f.get_ascent()
        self.assertTrue(isinstance(ascent, int))
        self.assertTrue(ascent > 0)
        s = f.render("X", False, (255, 255, 255))
        self.assertTrue(s.get_size()[1] > ascent)

    def test_get_descent(self):
        # Ckecking descent would need a custom test font to do properly.
        f = pygame_font.Font(None, 20)
        descent = f.get_descent()
        self.assertTrue(isinstance(descent, int))
        self.assertTrue(descent < 0)

    def test_get_height(self):
        # Ckecking height would need a custom test font to do properly.
        f = pygame_font.Font(None, 20)
        height = f.get_height()
        self.assertTrue(isinstance(height, int))
        self.assertTrue(height > 0)
        s = f.render("X", False, (255, 255, 255))
        self.assertTrue(s.get_size()[1] == height)

    def test_get_linesize(self):
        # Ckecking linesize would need a custom test font to do properly.
        # Questions: How do linesize, height and descent relate?
        f = pygame_font.Font(None, 20)
        linesize = f.get_linesize()
        self.assertTrue(isinstance(linesize, int))
        self.assertTrue(linesize > 0)

    def test_metrics(self):
        # Ensure bytes decoding works correctly. Can only compare results
        # with unicode for now.
        f = pygame_font.Font(None, 20)
        um = f.metrics(".")
        bm = f.metrics(b".")

        self.assertEqual(len(um), 1)
        self.assertEqual(len(bm), 1)
        self.assertIsNotNone(um[0])
        self.assertEqual(um, bm)

        u = "\u212A"
        b = u.encode("UTF-16")[2:]  # Keep byte order consistent. [2:] skips BOM
        bm = f.metrics(b)

        self.assertEqual(len(bm), 2)

        try:  # FIXME why do we do this try/except ?
            um = f.metrics(u)
        except pygame.error:
            pass
        else:
            self.assertEqual(len(um), 1)
            self.assertNotEqual(bm[0], um[0])
            self.assertNotEqual(bm[1], um[0])

<<<<<<< HEAD
        u = u"\U00013000"
        bm = f.metrics(u)
=======
        if UCS_4:
            u = "\U00013000"
            bm = f.metrics(u)
>>>>>>> 4028efdc

        self.assertEqual(len(bm), 1)
        self.assertIsNone(bm[0])

        return  # unfinished
        # The documentation is useless here. How large a list?
        # How do list positions relate to character codes?
        # What about unicode characters?

        # __doc__ (as of 2008-08-02) for pygame_font.Font.metrics:

        # Font.metrics(text): return list
        # Gets the metrics for each character in the pased string.
        #
        # The list contains tuples for each character, which contain the
        # minimum X offset, the maximum X offset, the minimum Y offset, the
        # maximum Y offset and the advance offset (bearing plus width) of the
        # character. [(minx, maxx, miny, maxy, advance), (minx, maxx, miny,
        # maxy, advance), ...]

        self.fail()

    def test_render(self):
        f = pygame_font.Font(None, 20)
        s = f.render("foo", True, [0, 0, 0], [255, 255, 255])
        s = f.render("xxx", True, [0, 0, 0], [255, 255, 255])
        s = f.render("", True, [0, 0, 0], [255, 255, 255])
        s = f.render("foo", False, [0, 0, 0], [255, 255, 255])
        s = f.render("xxx", False, [0, 0, 0], [255, 255, 255])
        s = f.render("xxx", False, [0, 0, 0])
        s = f.render("   ", False, [0, 0, 0])
        s = f.render("   ", False, [0, 0, 0], [255, 255, 255])
        # null text should be 0 pixel wide.
        s = f.render("", False, [0, 0, 0], [255, 255, 255])
        self.assertEqual(s.get_size()[0], 0)
        # None text should be 0 pixel wide.
        s = f.render(None, False, [0, 0, 0], [255, 255, 255])
        self.assertEqual(s.get_size()[0], 0)
        # Non-text should raise a TypeError.
        self.assertRaises(TypeError, f.render, [], False, [0, 0, 0], [255, 255, 255])
        self.assertRaises(TypeError, f.render, 1, False, [0, 0, 0], [255, 255, 255])
        # is background transparent for antialiasing?
        s = f.render(".", True, [255, 255, 255])
        self.assertEqual(s.get_at((0, 0))[3], 0)
        # is Unicode and bytes encoding correct?
        # Cannot really test if the correct characters are rendered, but
        # at least can assert the encodings differ.
        su = f.render(".", False, [0, 0, 0], [255, 255, 255])
        sb = f.render(b".", False, [0, 0, 0], [255, 255, 255])
        self.assertTrue(equal_images(su, sb))
        u = "\u212A"
        b = u.encode("UTF-16")[2:]  # Keep byte order consistent. [2:] skips BOM
        sb = f.render(b, False, [0, 0, 0], [255, 255, 255])
        try:  # FIXME why do we do this try/except ?
            su = f.render(u, False, [0, 0, 0], [255, 255, 255])
        except pygame.error:
            pass
        else:
            self.assertFalse(equal_images(su, sb))

        b = b"ab\x00cd"
        self.assertRaises(ValueError, f.render, b, 0, [0, 0, 0])
        u = "ab\x00cd"
        self.assertRaises(ValueError, f.render, b, 0, [0, 0, 0])

    def test_render_ucs2_ucs4(self):
        """that it renders without raising if there is a new enough SDL_ttf."""
        f = pygame_font.Font(None, 20)
        # If the font module is SDL_ttf < 2.0.15 based, then it only supports UCS-2
        # it will raise an exception for an out-of-range UCS-4 code point.
        if hasattr(pygame_font, "UCS4"):
            ucs_2 = "\uFFEE"
            s = f.render(ucs_2, False, [0, 0, 0], [255, 255, 255])
            ucs_4 = "\U00010000"
            s = f.render(ucs_4, False, [0, 0, 0], [255, 255, 255])

    def test_set_bold(self):
        f = pygame_font.Font(None, 20)
        self.assertFalse(f.get_bold())
        f.set_bold(True)
        self.assertTrue(f.get_bold())
        f.set_bold(False)
        self.assertFalse(f.get_bold())

    def test_set_italic(self):
        f = pygame_font.Font(None, 20)
        self.assertFalse(f.get_italic())
        f.set_italic(True)
        self.assertTrue(f.get_italic())
        f.set_italic(False)
        self.assertFalse(f.get_italic())

    def test_set_underline(self):
        f = pygame_font.Font(None, 20)
        self.assertFalse(f.get_underline())
        f.set_underline(True)
        self.assertTrue(f.get_underline())
        f.set_underline(False)
        self.assertFalse(f.get_underline())

    def test_bold_attr(self):
        f = pygame_font.Font(None, 20)
        self.assertFalse(f.bold)
        f.bold = True
        self.assertTrue(f.bold)
        f.bold = False
        self.assertFalse(f.bold)

    def test_set_italic_property(self):
        f = pygame_font.Font(None, 20)
        self.assertFalse(f.italic)
        f.italic = True
        self.assertTrue(f.italic)
        f.italic = False
        self.assertFalse(f.italic)

    def test_set_underline_property(self):
        f = pygame_font.Font(None, 20)
        self.assertFalse(f.underline)
        f.underline = True
        self.assertTrue(f.underline)
        f.underline = False
        self.assertFalse(f.underline)

    def test_size(self):
        f = pygame_font.Font(None, 20)
        text = "Xg"
        size = f.size(text)
        w, h = size
        s = f.render(text, False, (255, 255, 255))
        btext = text.encode("ascii")

        self.assertIsInstance(w, int)
        self.assertIsInstance(h, int)
        self.assertEqual(s.get_size(), size)
        self.assertEqual(f.size(btext), size)

        text = "\u212A"
        btext = text.encode("UTF-16")[2:]  # Keep the byte order consistent.
        bsize = f.size(btext)
        size = f.size(text)

        self.assertNotEqual(size, bsize)

    def test_font_file_not_found(self):
        # A per BUG reported by Bo Jangeborg on pygame-user mailing list,
        # http://www.mail-archive.com/pygame-users@seul.org/msg11675.html

        pygame_font.init()
        self.assertRaises(
            FileNotFoundError, pygame_font.Font, str("some-fictional-font.ttf"), 20
        )

    def test_load_from_file(self):
        font_name = pygame_font.get_default_font()
        font_path = os.path.join(
            os.path.split(pygame.__file__)[0], pygame_font.get_default_font()
        )
        f = pygame_font.Font(font_path, 20)

    def test_load_from_pathlib(self):
        font_name = pygame_font.get_default_font()
        font_path = os.path.join(
            os.path.split(pygame.__file__)[0], pygame_font.get_default_font()
        )
        f = pygame_font.Font(pathlib.Path(font_path), 20)

    def test_load_from_file_obj(self):
        font_name = pygame_font.get_default_font()
        font_path = os.path.join(
            os.path.split(pygame.__file__)[0], pygame_font.get_default_font()
        )
        with open(font_path, "rb") as f:
            font = pygame_font.Font(f, 20)

    def test_load_default_font_filename(self):
        # In font_init, a special case is when the filename argument is
        # identical to the default font file name.
        f = pygame_font.Font(pygame_font.get_default_font(), 20)

    def _load_unicode(self, path):
        import shutil

        fdir = str(FONTDIR)
        temp = os.path.join(fdir, path)
        pgfont = os.path.join(fdir, "test_sans.ttf")
        shutil.copy(pgfont, temp)
        try:
            with open(temp, "rb") as f:
                pass
        except FileNotFoundError:
            raise unittest.SkipTest("the path cannot be opened")
        try:
            pygame_font.Font(temp, 20)
        finally:
            os.remove(temp)

    def test_load_from_file_unicode_0(self):
        """ASCII string as a unicode object"""
        self._load_unicode("temp_file.ttf")

    def test_load_from_file_unicode_1(self):
        self._load_unicode("你好.ttf")

    def test_load_from_file_bytes(self):
        font_path = os.path.join(
            os.path.split(pygame.__file__)[0], pygame_font.get_default_font()
        )
        filesystem_encoding = sys.getfilesystemencoding()
        filesystem_errors = "replace" if sys.platform == "win32" else "surrogateescape"
        try:  # FIXME why do we do this try/except ?
            font_path = font_path.decode(filesystem_encoding, filesystem_errors)
        except AttributeError:
            pass
        bfont_path = font_path.encode(filesystem_encoding, filesystem_errors)
        f = pygame_font.Font(bfont_path, 20)


@unittest.skipIf(IS_PYPY, "pypy skip known failure")  # TODO
class VisualTests(unittest.TestCase):

    __tags__ = ["interactive"]

    screen = None
    aborted = False

    def setUp(self):
        if self.screen is None:
            pygame.init()
            self.screen = pygame.display.set_mode((600, 200))
            self.screen.fill((255, 255, 255))
            pygame.display.flip()
            self.f = pygame_font.Font(None, 32)

    def abort(self):
        if self.screen is not None:
            pygame.quit()
        self.aborted = True

    def query(self, bold=False, italic=False, underline=False, antialiase=False):
        if self.aborted:
            return False
        spacing = 10
        offset = 20
        y = spacing
        f = self.f
        screen = self.screen
        screen.fill((255, 255, 255))
        pygame.display.flip()
        if not (bold or italic or underline or antialiase):
            text = "normal"
        else:
            modes = []
            if bold:
                modes.append("bold")
            if italic:
                modes.append("italic")
            if underline:
                modes.append("underlined")
            if antialiase:
                modes.append("antialiased")
            text = "%s (y/n):" % ("-".join(modes),)
        f.set_bold(bold)
        f.set_italic(italic)
        f.set_underline(underline)
        s = f.render(text, antialiase, (0, 0, 0))
        screen.blit(s, (offset, y))
        y += s.get_size()[1] + spacing
        f.set_bold(False)
        f.set_italic(False)
        f.set_underline(False)
        s = f.render("(some comparison text)", False, (0, 0, 0))
        screen.blit(s, (offset, y))
        pygame.display.flip()
        while True:
            for evt in pygame.event.get():
                if evt.type == pygame.KEYDOWN:
                    if evt.key == pygame.K_ESCAPE:
                        self.abort()
                        return False
                    if evt.key == pygame.K_y:
                        return True
                    if evt.key == pygame.K_n:
                        return False
                if evt.type == pygame.QUIT:
                    self.abort()
                    return False

    def test_bold(self):
        self.assertTrue(self.query(bold=True))

    def test_italic(self):
        self.assertTrue(self.query(italic=True))

    def test_underline(self):
        self.assertTrue(self.query(underline=True))

    def test_antialiase(self):
        self.assertTrue(self.query(antialiase=True))

    def test_bold_antialiase(self):
        self.assertTrue(self.query(bold=True, antialiase=True))

    def test_italic_underline(self):
        self.assertTrue(self.query(italic=True, underline=True))


if __name__ == "__main__":
    unittest.main()<|MERGE_RESOLUTION|>--- conflicted
+++ resolved
@@ -317,14 +317,8 @@
             self.assertNotEqual(bm[0], um[0])
             self.assertNotEqual(bm[1], um[0])
 
-<<<<<<< HEAD
-        u = u"\U00013000"
+        u = "\U00013000"
         bm = f.metrics(u)
-=======
-        if UCS_4:
-            u = "\U00013000"
-            bm = f.metrics(u)
->>>>>>> 4028efdc
 
         self.assertEqual(len(bm), 1)
         self.assertIsNone(bm[0])
