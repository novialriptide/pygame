--- conflicted
+++ resolved
@@ -1,9 +1,5 @@
-<<<<<<< HEAD
 # -*- coding: utf-8 -*-
-
 from re import T
-=======
->>>>>>> 590e8015
 import sys
 import os
 import unittest
@@ -648,7 +644,7 @@
         f.set_bold(False)
         f.set_italic(False)
         f.set_underline(False)
-        if pygame_font.__name__ != "pygame.ftfont":        
+        if pygame_font.__name__ != "pygame.ftfont":
             f.set_strikethrough(False)
         s = f.render("(some comparison text)", False, (0, 0, 0))
         screen.blit(s, (offset, y))
