import os
import math
import unittest
from pygame.tests import test_utils
from pygame.tests.test_utils import (
    example_path,
    AssertRaisesRegexMixin,
    SurfaceSubclass,
)

try:
    from pygame.tests.test_utils.arrinter import *
except (ImportError, NameError):
    pass

import pygame
from pygame.locals import *
from pygame.compat import xrange_, as_bytes, as_unicode
from pygame.bufferproxy import BufferProxy

import platform
import gc
import weakref
import ctypes

IS_PYPY = "PyPy" == platform.python_implementation()
SDL1 = pygame.get_sdl_version()[0] < 2


def intify(i):
    """If i is a long, cast to an int while preserving the bits"""
    if 0x80000000 & i:
        return int((0xFFFFFFFF & i))
    return i


def longify(i):
    """If i is an int, cast to a long while preserving the bits"""
    if i < 0:
        return 0xFFFFFFFF & i
    return long(i)


class SurfaceTypeTest(AssertRaisesRegexMixin, unittest.TestCase):
    def test_surface__pixel_format_as_surface_subclass(self):
        """Ensure a subclassed surface can be used for pixel format
        when creating a new surface."""
        expected_depth = 16
        expected_flags = SRCALPHA
        expected_size = (13, 37)
        depth_surface = SurfaceSubclass((11, 21), expected_flags, expected_depth)

        surface = pygame.Surface(expected_size, 0, depth_surface)

        self.assertIsNot(surface, depth_surface)
        self.assertIsInstance(surface, pygame.Surface)
        self.assertNotIsInstance(surface, SurfaceSubclass)
        self.assertEqual(surface.get_size(), expected_size)
        self.assertEqual(surface.get_flags(), expected_flags)
        self.assertEqual(surface.get_bitsize(), expected_depth)

    def test_set_clip(self):
        """ see if surface.set_clip(None) works correctly.
        """
        s = pygame.Surface((800, 600))
        r = pygame.Rect(10, 10, 10, 10)
        s.set_clip(r)
        r.move_ip(10, 0)
        s.set_clip(None)
        res = s.get_clip()
        # this was garbled before.
        self.assertEqual(res[0], 0)
        self.assertEqual(res[2], 800)

    def test_print(self):
        surf = pygame.Surface((70, 70), 0, 32)
        self.assertEqual(repr(surf), "<Surface(70x70x32 SW)>")

    def test_keyword_arguments(self):
        surf = pygame.Surface((70, 70), flags=SRCALPHA, depth=32)
        self.assertEqual(surf.get_flags() & SRCALPHA, SRCALPHA)
        self.assertEqual(surf.get_bitsize(), 32)

        # sanity check to make sure the check below is valid
        surf_16 = pygame.Surface((70, 70), 0, 16)
        self.assertEqual(surf_16.get_bytesize(), 2)

        # try again with an argument list
        surf_16 = pygame.Surface((70, 70), depth=16)
        self.assertEqual(surf_16.get_bytesize(), 2)

    def test_set_at(self):

        # 24bit surfaces
        s = pygame.Surface((100, 100), 0, 24)
        s.fill((0, 0, 0))

        # set it with a tuple.
        s.set_at((0, 0), (10, 10, 10, 255))
        r = s.get_at((0, 0))
        self.assertIsInstance(r, pygame.Color)
        self.assertEqual(r, (10, 10, 10, 255))

        # try setting a color with a single integer.
        s.fill((0, 0, 0, 255))
        s.set_at((10, 1), 0x0000FF)
        r = s.get_at((10, 1))
        self.assertEqual(r, (0, 0, 255, 255))

    def test_set_at__big_endian(self):
        """ png files are loaded in big endian format (BGR rather than RGB)"""
        pygame.display.init()
        try:
            image = pygame.image.load(example_path(os.path.join("data",
                                                                "BGR.png")))

            # Set pixels to red, green, blue with set_at:
            image.set_at((10, 10), pygame.Color(255, 0, 0))
            image.set_at((10, 20), pygame.Color(0, 255, 0))
            image.set_at((10, 40), pygame.Color(0, 0, 255))
            self.assertEqual(image.get_at((10, 10)),
                             pygame.Color(255, 0, 0))
            self.assertEqual(image.get_at((10, 20)),
                             pygame.Color(0, 255, 0))
            self.assertEqual(image.get_at((10, 40)),
                             pygame.Color(0, 0, 255))

        finally:
            pygame.display.quit()

    def test_SRCALPHA(self):
        # has the flag been passed in ok?
        surf = pygame.Surface((70, 70), SRCALPHA, 32)
        self.assertEqual(surf.get_flags() & SRCALPHA, SRCALPHA)

        # 24bit surfaces can not have SRCALPHA.
        self.assertRaises(ValueError, pygame.Surface, (100, 100), pygame.SRCALPHA, 24)

        # if we have a 32 bit surface, the SRCALPHA should have worked too.
        surf2 = pygame.Surface((70, 70), SRCALPHA)
        if surf2.get_bitsize() == 32:
            self.assertEqual(surf2.get_flags() & SRCALPHA, SRCALPHA)

    def test_masks(self):
        def make_surf(bpp, flags, masks):
            pygame.Surface((10, 10), flags, bpp, masks)

        # With some masks SDL_CreateRGBSurface does not work properly.
        masks = (0xFF000000, 0xFF0000, 0xFF00, 0)
        self.assertEqual(make_surf(32, 0, masks), None)
        # For 24 and 32 bit surfaces Pygame assumes no losses.
        masks = (0x7F0000, 0xFF00, 0xFF, 0)
        self.assertRaises(ValueError, make_surf, 24, 0, masks)
        self.assertRaises(ValueError, make_surf, 32, 0, masks)
        # What contiguous bits in a mask.
        masks = (0x6F0000, 0xFF00, 0xFF, 0)
        self.assertRaises(ValueError, make_surf, 32, 0, masks)

    def test_get_bounding_rect(self):
        surf = pygame.Surface((70, 70), SRCALPHA, 32)
        surf.fill((0, 0, 0, 0))
        bound_rect = surf.get_bounding_rect()
        self.assertEqual(bound_rect.width, 0)
        self.assertEqual(bound_rect.height, 0)
        surf.set_at((30, 30), (255, 255, 255, 1))
        bound_rect = surf.get_bounding_rect()
        self.assertEqual(bound_rect.left, 30)
        self.assertEqual(bound_rect.top, 30)
        self.assertEqual(bound_rect.width, 1)
        self.assertEqual(bound_rect.height, 1)
        surf.set_at((29, 29), (255, 255, 255, 1))
        bound_rect = surf.get_bounding_rect()
        self.assertEqual(bound_rect.left, 29)
        self.assertEqual(bound_rect.top, 29)
        self.assertEqual(bound_rect.width, 2)
        self.assertEqual(bound_rect.height, 2)

        surf = pygame.Surface((70, 70), 0, 24)
        surf.fill((0, 0, 0))
        bound_rect = surf.get_bounding_rect()
        self.assertEqual(bound_rect.width, surf.get_width())
        self.assertEqual(bound_rect.height, surf.get_height())

        surf.set_colorkey((0, 0, 0))
        bound_rect = surf.get_bounding_rect()
        self.assertEqual(bound_rect.width, 0)
        self.assertEqual(bound_rect.height, 0)
        surf.set_at((30, 30), (255, 255, 255))
        bound_rect = surf.get_bounding_rect()
        self.assertEqual(bound_rect.left, 30)
        self.assertEqual(bound_rect.top, 30)
        self.assertEqual(bound_rect.width, 1)
        self.assertEqual(bound_rect.height, 1)
        surf.set_at((60, 60), (255, 255, 255))
        bound_rect = surf.get_bounding_rect()
        self.assertEqual(bound_rect.left, 30)
        self.assertEqual(bound_rect.top, 30)
        self.assertEqual(bound_rect.width, 31)
        self.assertEqual(bound_rect.height, 31)

        # Issue #180
        pygame.display.init()
        try:
            surf = pygame.Surface((4, 1), 0, 8)
            surf.fill((255, 255, 255))
            surf.get_bounding_rect()  # Segfault.
        finally:
            pygame.display.quit()

    def test_copy(self):
        """Ensure a surface can be copied."""
        color = (25, 25, 25, 25)
        s1 = pygame.Surface((32, 32), pygame.SRCALPHA, 32)
        s1.fill(color)

        s2 = s1.copy()

        s1rect = s1.get_rect()
        s2rect = s2.get_rect()

        self.assertEqual(s1rect.size, s2rect.size)
        self.assertEqual(s2.get_at((10, 10)), color)

    def test_fill(self):
        """Ensure a surface can be filled."""
        color = (25, 25, 25, 25)
        fill_rect = pygame.Rect(0, 0, 16, 16)
        s1 = pygame.Surface((32, 32), pygame.SRCALPHA, 32)
        s1.fill(color, fill_rect)

        for pt in test_utils.rect_area_pts(fill_rect):
            self.assertEqual(s1.get_at(pt), color)

        for pt in test_utils.rect_outer_bounds(fill_rect):
            self.assertNotEqual(s1.get_at(pt), color)

    def test_fill_rle(self):
        color = (250, 25, 25, 255)
        color2 = (200, 200, 250, 255)
        sub_rect = pygame.Rect(16, 16, 16, 16)
        s0 = pygame.Surface((32, 32), 24)
        s1 = pygame.Surface((32, 32), 24)
        s1.set_colorkey((255, 0, 255), pygame.RLEACCEL)
        s0.blit(s1, (0, 0))
        s1.fill(color)
        self.assertTrue(s1.get_flags() & pygame.RLEACCEL)

    @unittest.expectedFailure
    def test_copy_rle(self):
        color = (250, 25, 25, 255)
        color2 = (200, 200, 250, 255)
        sub_rect = pygame.Rect(16, 16, 16, 16)
        s0 = pygame.Surface((32, 32), 24)
        s1 = pygame.Surface((32, 32), 24)
        s1.set_colorkey((255, 0, 255), pygame.RLEACCEL)
        s0.blit(s1, (0, 0))
        s1.copy()
        self.assertTrue(s1.get_flags() & pygame.RLEACCEL)

    def test_subsurface_rle(self):
        """Ensure an RLE sub-surface works independently of its parent."""
        color = (250, 25, 25, 255)
        color2 = (200, 200, 250, 255)
        sub_rect = pygame.Rect(16, 16, 16, 16)
        s0 = pygame.Surface((32, 32), 24)
        s1 = pygame.Surface((32, 32), 24)
        s1.set_colorkey((255, 0, 255), pygame.RLEACCEL)
        s1.fill(color)
        s2 = s1.subsurface(sub_rect)
        s2.fill(color2)
        s0.blit(s1, (0, 0))
        self.assertTrue(s1.get_flags() & pygame.RLEACCEL)
        self.assertTrue(not s2.get_flags() & pygame.RLEACCEL)

    @unittest.expectedFailure
    def test_subsurface_rle2(self):
        color = (250, 25, 25, 255)
        color2 = (200, 200, 250, 255)
        sub_rect = pygame.Rect(16, 16, 16, 16)

        s0 = pygame.Surface((32, 32), 24)
        s1 = pygame.Surface((32, 32), 24)
        s1.set_colorkey((255, 0, 255), pygame.RLEACCEL)
        s1.fill(color)
        s2 = s1.subsurface(sub_rect)
        s2.fill(color2)
        s0.blit(s2, (0, 0))
        self.assertTrue(s1.get_flags() & pygame.RLEACCEL)
        self.assertTrue(not s2.get_flags() & pygame.RLEACCEL)

    def test_fill_negative_coordinates(self):

        # negative coordinates should be clipped by fill, and not draw outside the surface.
        color = (25, 25, 25, 25)
        color2 = (20, 20, 20, 25)
        fill_rect = pygame.Rect(-10, -10, 16, 16)

        s1 = pygame.Surface((32, 32), pygame.SRCALPHA, 32)
        r1 = s1.fill(color, fill_rect)
        c = s1.get_at((0, 0))
        self.assertEqual(c, color)

        # make subsurface in the middle to test it doesn't over write.
        s2 = s1.subsurface((5, 5, 5, 5))
        r2 = s2.fill(color2, (-3, -3, 5, 5))
        c2 = s1.get_at((4, 4))
        self.assertEqual(c, color)

        # rect returns the area we actually fill.
        r3 = s2.fill(color2, (-30, -30, 5, 5))
        # since we are using negative coords, it should be an zero sized rect.
        self.assertEqual(tuple(r3), (0, 0, 0, 0))

    def test_fill_keyword_args(self):
        """Ensure fill() accepts keyword arguments."""
        color = (1, 2, 3, 255)
        area = (1, 1, 2, 2)
        s1 = pygame.Surface((4, 4), 0, 32)
        s1.fill(special_flags=pygame.BLEND_ADD, color=color, rect=area)

        self.assertEqual(s1.get_at((0, 0)), (0, 0, 0, 255))
        self.assertEqual(s1.get_at((1, 1)), color)

    ########################################################################

    def test_get_alpha(self):
        """Ensure a surface's alpha value can be retrieved."""
        s1 = pygame.Surface((32, 32), pygame.SRCALPHA, 32)

        self.assertEqual(s1.get_alpha(), 255)

        for alpha in (0, 32, 127, 255):
            s1.set_alpha(alpha)
            for t in range(4):
                s1.set_alpha(s1.get_alpha())

            self.assertEqual(s1.get_alpha(), alpha)

    ########################################################################

    def test_get_bytesize(self):
        """Ensure a surface's bit and byte sizes can be retrieved."""
        pygame.display.init()
        try:
            depth = 32
            depth_bytes = 4
            s1 = pygame.Surface((32, 32), pygame.SRCALPHA, depth)

            self.assertEqual(s1.get_bytesize(), depth_bytes)
            self.assertEqual(s1.get_bitsize(), depth)

            depth = 15
            depth_bytes = 2
            s1 = pygame.Surface((32, 32), 0, depth)

            self.assertEqual(s1.get_bytesize(), depth_bytes)
            self.assertEqual(s1.get_bitsize(), depth)

            depth = 12
            depth_bytes = 2
            s1 = pygame.Surface((32, 32), 0, depth)

            self.assertEqual(s1.get_bytesize(), depth_bytes)
            self.assertEqual(s1.get_bitsize(), depth)

            with self.assertRaises(pygame.error):
                surface = pygame.display.set_mode()
                pygame.display.quit()
                surface.get_bytesize()
        finally:
                pygame.display.quit()

    ########################################################################

    def test_get_flags(self):
        """Ensure a surface's flags can be retrieved."""
        s1 = pygame.Surface((32, 32), pygame.SRCALPHA, 32)

        self.assertEqual(s1.get_flags(), pygame.SRCALPHA)

    ########################################################################

    def test_get_parent(self):
        """Ensure a surface's parent can be retrieved."""
        pygame.display.init()
        try:
            parent = pygame.Surface((16, 16))
            child = parent.subsurface((0, 0, 5, 5))

            self.assertIs(child.get_parent(), parent)

            with self.assertRaises(pygame.error):
                surface = pygame.display.set_mode()
                pygame.display.quit()
                surface.get_parent()
        finally:
            pygame.display.quit()


    ########################################################################

    def test_get_rect(self):
        """Ensure a surface's rect can be retrieved."""
        size = (16, 16)
        surf = pygame.Surface(size)
        rect = surf.get_rect()

        self.assertEqual(rect.size, size)

    ########################################################################

    def test_get_width__size_and_height(self):
        """Ensure a surface's size, width and height can be retrieved."""
        for w in xrange_(0, 255, 32):
            for h in xrange_(0, 127, 15):
                s = pygame.Surface((w, h))
                self.assertEqual(s.get_width(), w)
                self.assertEqual(s.get_height(), h)
                self.assertEqual(s.get_size(), (w, h))

    def test_get_view(self):
        """Ensure a buffer view of the surface's pixels can be retrieved."""
        # Check that BufferProxys are returned when array depth is supported,
        # ValueErrors returned otherwise.
        Error = ValueError
        s = pygame.Surface((5, 7), 0, 8)
        v2 = s.get_view("2")

        self.assertRaises(Error, s.get_view, "0")
        self.assertRaises(Error, s.get_view, "1")
        self.assertIsInstance(v2, BufferProxy)
        self.assertRaises(Error, s.get_view, "3")

        s = pygame.Surface((8, 7), 0, 8)
        length = s.get_bytesize() * s.get_width() * s.get_height()
        v0 = s.get_view("0")
        v1 = s.get_view("1")

        self.assertIsInstance(v0, BufferProxy)
        self.assertEqual(v0.length, length)
        self.assertIsInstance(v1, BufferProxy)
        self.assertEqual(v1.length, length)

        s = pygame.Surface((5, 7), 0, 16)
        v2 = s.get_view("2")

        self.assertRaises(Error, s.get_view, "0")
        self.assertRaises(Error, s.get_view, "1")
        self.assertIsInstance(v2, BufferProxy)
        self.assertRaises(Error, s.get_view, "3")

        s = pygame.Surface((8, 7), 0, 16)
        length = s.get_bytesize() * s.get_width() * s.get_height()
        v0 = s.get_view("0")
        v1 = s.get_view("1")

        self.assertIsInstance(v0, BufferProxy)
        self.assertEqual(v0.length, length)
        self.assertIsInstance(v1, BufferProxy)
        self.assertEqual(v1.length, length)

        s = pygame.Surface((5, 7), pygame.SRCALPHA, 16)
        v2 = s.get_view("2")

        self.assertIsInstance(v2, BufferProxy)
        self.assertRaises(Error, s.get_view, "3")

        s = pygame.Surface((5, 7), 0, 24)
        v2 = s.get_view("2")
        v3 = s.get_view("3")

        self.assertRaises(Error, s.get_view, "0")
        self.assertRaises(Error, s.get_view, "1")
        self.assertIsInstance(v2, BufferProxy)
        self.assertIsInstance(v3, BufferProxy)

        s = pygame.Surface((8, 7), 0, 24)
        length = s.get_bytesize() * s.get_width() * s.get_height()
        v0 = s.get_view("0")
        v1 = s.get_view("1")

        self.assertIsInstance(v0, BufferProxy)
        self.assertEqual(v0.length, length)
        self.assertIsInstance(v1, BufferProxy)
        self.assertEqual(v1.length, length)

        s = pygame.Surface((5, 7), 0, 32)
        length = s.get_bytesize() * s.get_width() * s.get_height()
        v0 = s.get_view("0")
        v1 = s.get_view("1")
        v2 = s.get_view("2")
        v3 = s.get_view("3")

        self.assertIsInstance(v0, BufferProxy)
        self.assertEqual(v0.length, length)
        self.assertIsInstance(v1, BufferProxy)
        self.assertEqual(v1.length, length)
        self.assertIsInstance(v2, BufferProxy)
        self.assertIsInstance(v3, BufferProxy)

        s2 = s.subsurface((0, 0, 4, 7))

        self.assertRaises(Error, s2.get_view, "0")
        self.assertRaises(Error, s2.get_view, "1")

        s2 = None
        s = pygame.Surface((5, 7), pygame.SRCALPHA, 32)

        for kind in ("2", "3", "a", "A", "r", "R", "g", "G", "b", "B"):
            self.assertIsInstance(s.get_view(kind), BufferProxy)

        # Check default argument value: '2'
        s = pygame.Surface((2, 4), 0, 32)
        v = s.get_view()
        if not IS_PYPY:
            ai = ArrayInterface(v)
            self.assertEqual(ai.nd, 2)

        # Check locking.
        s = pygame.Surface((2, 4), 0, 32)

        self.assertFalse(s.get_locked())

        v = s.get_view("2")

        self.assertFalse(s.get_locked())

        c = v.__array_interface__

        self.assertTrue(s.get_locked())

        c = None
        gc.collect()

        self.assertTrue(s.get_locked())

        v = None
        gc.collect()

        self.assertFalse(s.get_locked())

        # Check invalid view kind values.
        s = pygame.Surface((2, 4), pygame.SRCALPHA, 32)
        self.assertRaises(TypeError, s.get_view, "")
        self.assertRaises(TypeError, s.get_view, "9")
        self.assertRaises(TypeError, s.get_view, "RGBA")
        self.assertRaises(TypeError, s.get_view, 2)

        # Both unicode and bytes strings are allowed for kind.
        s = pygame.Surface((2, 4), 0, 32)
        s.get_view(as_unicode("2"))
        s.get_view(as_bytes("2"))

        # Garbage collection
        s = pygame.Surface((2, 4), 0, 32)
        weak_s = weakref.ref(s)
        v = s.get_view("3")
        weak_v = weakref.ref(v)
        gc.collect()
        self.assertTrue(weak_s() is s)
        self.assertTrue(weak_v() is v)
        del v
        gc.collect()
        self.assertTrue(weak_s() is s)
        self.assertTrue(weak_v() is None)
        del s
        gc.collect()
        self.assertTrue(weak_s() is None)

    def test_get_buffer(self):
        # Check that get_buffer works for all pixel sizes and for a subsurface.

        # Check for all pixel sizes
        for bitsize in [8, 16, 24, 32]:
            s = pygame.Surface((5, 7), 0, bitsize)
            length = s.get_pitch() * s.get_height()
            v = s.get_buffer()

            self.assertIsInstance(v, BufferProxy)
            self.assertEqual(v.length, length)
            self.assertEqual(repr(v), "<BufferProxy(" + str(length) + ")>")

        # Check for a subsurface (not contiguous)
        s = pygame.Surface((7, 10), 0, 32)
        s2 = s.subsurface((1, 2, 5, 7))
        length = s2.get_pitch() * s2.get_height()
        v = s2.get_buffer()

        self.assertIsInstance(v, BufferProxy)
        self.assertEqual(v.length, length)

        # Check locking.
        s = pygame.Surface((2, 4), 0, 32)
        v = s.get_buffer()
        self.assertTrue(s.get_locked())
        v = None
        gc.collect()
        self.assertFalse(s.get_locked())

    OLDBUF = hasattr(pygame.bufferproxy, "get_segcount")

    @unittest.skipIf(not OLDBUF, "old buffer not available")
    def test_get_buffer_oldbuf(self):
        from pygame.bufferproxy import get_segcount, get_write_buffer

        s = pygame.Surface((2, 4), pygame.SRCALPHA, 32)
        v = s.get_buffer()
        segcount, buflen = get_segcount(v)
        self.assertEqual(segcount, 1)
        self.assertEqual(buflen, s.get_pitch() * s.get_height())
        seglen, segaddr = get_write_buffer(v, 0)
        self.assertEqual(segaddr, s._pixels_address)
        self.assertEqual(seglen, buflen)

    @unittest.skipIf(not OLDBUF, "old buffer not available")
    def test_get_view_oldbuf(self):
        from pygame.bufferproxy import get_segcount, get_write_buffer

        s = pygame.Surface((2, 4), pygame.SRCALPHA, 32)
        v = s.get_view("1")
        segcount, buflen = get_segcount(v)
        self.assertEqual(segcount, 8)
        self.assertEqual(buflen, s.get_pitch() * s.get_height())
        seglen, segaddr = get_write_buffer(v, 7)
        self.assertEqual(segaddr, s._pixels_address + s.get_bytesize() * 7)
        self.assertEqual(seglen, s.get_bytesize())

    def test_set_colorkey(self):

        # __doc__ (as of 2008-06-25) for pygame.surface.Surface.set_colorkey:

        # Surface.set_colorkey(Color, flags=0): return None
        # Surface.set_colorkey(None): return None
        # Set the transparent colorkey

        s = pygame.Surface((16, 16), pygame.SRCALPHA, 32)

        colorkeys = ((20, 189, 20, 255), (128, 50, 50, 255), (23, 21, 255, 255))

        for colorkey in colorkeys:
            s.set_colorkey(colorkey)

            for t in range(4):
                s.set_colorkey(s.get_colorkey())

            self.assertEqual(s.get_colorkey(), colorkey)

    def test_set_masks(self):
        s = pygame.Surface((32, 32))
        r, g, b, a = s.get_masks()
        if pygame.get_sdl_version()[0] == 1:
            s.set_masks((b, g, r, a))
            r2, g2, b2, a2 = s.get_masks()
            self.assertEqual((r, g, b, a), (b2, g2, r2, a2))
        else:
            self.assertRaises(TypeError, s.set_masks, (b, g, r, a))

    def test_set_shifts(self):
        s = pygame.Surface((32, 32))
        r, g, b, a = s.get_shifts()
        if pygame.get_sdl_version()[0] == 1:
            s.set_shifts((b, g, r, a))
            r2, g2, b2, a2 = s.get_shifts()
            self.assertEqual((r, g, b, a), (b2, g2, r2, a2))
        else:
            self.assertRaises(TypeError, s.set_shifts, (b, g, r, a))

    def test_blit_keyword_args(self):
        color = (1, 2, 3, 255)
        s1 = pygame.Surface((4, 4), 0, 32)
        s2 = pygame.Surface((2, 2), 0, 32)
        s2.fill((1, 2, 3))
        s1.blit(special_flags=BLEND_ADD, source=s2, dest=(1, 1), area=s2.get_rect())
        self.assertEqual(s1.get_at((0, 0)), (0, 0, 0, 255))
        self.assertEqual(s1.get_at((1, 1)), color)

    @unittest.skipIf(pygame.get_sdl_version()[0] == 1, "only works in SDL2")
    def test_blit_big_rects(self):
        """ SDL2 can have more than 16 bits for x, y, width, height.
        """
        big_surf = pygame.Surface((100, 68000), 0, 32)
        big_surf_color = (255, 0, 0)
        big_surf.fill(big_surf_color)

        background = pygame.Surface((500, 500), 0, 32)
        background_color = (0, 255, 0)
        background.fill(background_color)

        # copy parts of the big_surf using more than 16bit parts.
        background.blit(big_surf, (100, 100), area=(0, 16000, 100, 100))
        background.blit(big_surf, (200, 200), area=(0, 32000, 100, 100))
        background.blit(big_surf, (300, 300), area=(0, 66000, 100, 100))

        # check that all three areas are drawn.
        self.assertEqual(background.get_at((101, 101)), big_surf_color)
        self.assertEqual(background.get_at((201, 201)), big_surf_color)
        self.assertEqual(background.get_at((301, 301)), big_surf_color)

        # areas outside the 3 blitted areas not covered by those blits.
        self.assertEqual(background.get_at((400, 301)), background_color)
        self.assertEqual(background.get_at((400, 201)), background_color)
        self.assertEqual(background.get_at((100, 201)), background_color)
        self.assertEqual(background.get_at((99, 99)), background_color)
        self.assertEqual(background.get_at((450, 450)), background_color)

    def todo_test_blit(self):
        # __doc__ (as of 2008-08-02) for pygame.surface.Surface.blit:

        # Surface.blit(source, dest, area=None, special_flags = 0): return Rect
        # draw one image onto another
        #
        # Draws a source Surface onto this Surface. The draw can be positioned
        # with the dest argument. Dest can either be pair of coordinates
        # representing the upper left corner of the source. A Rect can also be
        # passed as the destination and the topleft corner of the rectangle
        # will be used as the position for the blit. The size of the
        # destination rectangle does not effect the blit.
        #
        # An optional area rectangle can be passed as well. This represents a
        # smaller portion of the source Surface to draw.
        #
        # An optional special flags is for passing in new in 1.8.0: BLEND_ADD,
        # BLEND_SUB, BLEND_MULT, BLEND_MIN, BLEND_MAX new in 1.8.1:
        # BLEND_RGBA_ADD, BLEND_RGBA_SUB, BLEND_RGBA_MULT, BLEND_RGBA_MIN,
        # BLEND_RGBA_MAX BLEND_RGB_ADD, BLEND_RGB_SUB, BLEND_RGB_MULT,
        # BLEND_RGB_MIN, BLEND_RGB_MAX With other special blitting flags
        # perhaps added in the future.
        #
        # The return rectangle is the area of the affected pixels, excluding
        # any pixels outside the destination Surface, or outside the clipping
        # area.
        #
        # Pixel alphas will be ignored when blitting to an 8 bit Surface.
        # special_flags new in pygame 1.8.

        self.fail()

    def test_blit__SRCALPHA_opaque_source(self):
        src = pygame.Surface((256, 256), SRCALPHA, 32)
        dst = src.copy()

        for i, j in test_utils.rect_area_pts(src.get_rect()):
            dst.set_at((i, j), (i, 0, 0, j))
            src.set_at((i, j), (0, i, 0, 255))

        dst.blit(src, (0, 0))

        for pt in test_utils.rect_area_pts(src.get_rect()):
            self.assertEqual(dst.get_at(pt)[1], src.get_at(pt)[1])

    def todo_test_blit__blit_to_self(self):  # TODO
        src = pygame.Surface((256, 256), SRCALPHA, 32)
        rect = src.get_rect()

        for pt, color in test_utils.gradient(rect.width, rect.height):
            src.set_at(pt, color)

        src.blit(src, (0, 0))

    def todo_test_blit__SRCALPHA_to_SRCALPHA_non_zero(self):  # TODO
        # " There is no unit test for blitting a SRCALPHA source with non-zero
        #   alpha to a SRCALPHA destination with non-zero alpha " LL

        w, h = size = 32, 32

        s = pygame.Surface(size, pygame.SRCALPHA, 32)
        s2 = s.copy()

        s.fill((32, 32, 32, 111))
        s2.fill((32, 32, 32, 31))

        s.blit(s2, (0, 0))

        # TODO:
        # what is the correct behaviour ?? should it blend? what algorithm?

        self.assertEqual(s.get_at((0, 0)), (32, 32, 32, 31))

    def test_blit__SRCALPHA32_to_8(self):
        # Bug: fatal
        # SDL_DisplayConvert segfaults when video is uninitialized.
        target = pygame.Surface((11, 8), 0, 8)
        color = target.get_palette_at(2)
        source = pygame.Surface((1, 1), pygame.SRCALPHA, 32)
        source.set_at((0, 0), color)
        target.blit(source, (0, 0))

    @unittest.skipIf(
        os.environ.get("SDL_VIDEODRIVER") == "dummy",
        'requires a non-"dummy" SDL_VIDEODRIVER',
    )
    def test_image_convert_bug_131(self):
        # Bitbucket bug #131: Unable to Surface.convert(32) some 1-bit images.
        # https://bitbucket.org/pygame/pygame/issue/131/unable-to-surfaceconvert-32-some-1-bit

        pygame.display.init()
        try:
            pygame.display.set_mode((640, 480))

            im = pygame.image.load(example_path(os.path.join("data", "city.png")))
            im2 = pygame.image.load(example_path(os.path.join("data", "brick.png")))

            self.assertEqual(im.get_palette(), ((0, 0, 0, 255), (255, 255, 255, 255)))
            self.assertEqual(im2.get_palette(), ((0, 0, 0, 255), (0, 0, 0, 255)))

            self.assertEqual(repr(im.convert(32)), "<Surface(24x24x32 SW)>")
            self.assertEqual(repr(im2.convert(32)), "<Surface(469x137x32 SW)>")

            # Ensure a palette format to palette format works.
            im3 = im.convert(8)
            self.assertEqual(repr(im3), "<Surface(24x24x8 SW)>")
            self.assertEqual(im3.get_palette(), im.get_palette())

        finally:
            pygame.display.quit()

    def test_convert_init(self):
        """ Ensure initialization exceptions are raised
            for surf.convert()."""
        pygame.display.quit()
        surf = pygame.Surface((1, 1))

        self.assertRaisesRegex(pygame.error, "display initialized", surf.convert)

        pygame.display.init()
        try:
            if os.environ.get("SDL_VIDEODRIVER") != "dummy":
                try:
                    surf.convert(32)
                    surf.convert(pygame.Surface((1, 1)))
                except pygame.error:
                    self.fail("convert() should not raise an exception here.")

            self.assertRaisesRegex(pygame.error, "No video mode", surf.convert)

            pygame.display.set_mode((640, 480))
            try:
                surf.convert()
            except pygame.error:
                self.fail("convert() should not raise an exception here.")
        finally:
            pygame.display.quit()

    def test_convert_alpha_init(self):
        """ Ensure initialization exceptions are raised
            for surf.convert_alpha()."""
        pygame.display.quit()
        surf = pygame.Surface((1, 1))

        self.assertRaisesRegex(pygame.error, "display initialized", surf.convert_alpha)

        pygame.display.init()
        try:
            self.assertRaisesRegex(pygame.error, "No video mode", surf.convert_alpha)

            pygame.display.set_mode((640, 480))
            try:
                surf.convert_alpha()
            except pygame.error:
                self.fail("convert_alpha() should not raise an exception here.")
        finally:
            pygame.display.quit()

    def test_convert_alpha_SRCALPHA(self):
        """ Ensure that the surface returned by surf.convert_alpha()
            has alpha blending enabled"""
        pygame.display.init()
        try:
            pygame.display.set_mode((640, 480))

            s1 = pygame.Surface((100, 100), 0, 32)
            # s2=pygame.Surface((100,100), pygame.SRCALPHA, 32)
            s1_alpha = s1.convert_alpha()
            self.assertEqual(s1_alpha.get_flags() & SRCALPHA, SRCALPHA)
            self.assertEqual(s1_alpha.get_alpha(), 255)
        finally:
            pygame.display.quit()

    @unittest.skip("causes failures in other tests if run, so skip")
    def test_src_alpha_issue_1289(self):
        """ blit should be white.
        """
        surf1 = pygame.Surface((1, 1), pygame.SRCALPHA, 32)
        surf1.fill((255, 255, 255, 100))

        surf2 = pygame.Surface((1, 1), pygame.SRCALPHA, 32)
        self.assertEqual(surf2.get_at((0, 0)), (0, 0, 0, 0))
        surf2.blit(surf1, (0, 0))

        self.assertEqual(surf1.get_at((0, 0)), (255, 255, 255, 100))
        self.assertEqual(surf2.get_at((0, 0)), (255, 255, 255, 100))

    def todo_test_convert(self):

        # __doc__ (as of 2008-08-02) for pygame.surface.Surface.convert:

        # Surface.convert(Surface): return Surface
        # Surface.convert(depth, flags=0): return Surface
        # Surface.convert(masks, flags=0): return Surface
        # Surface.convert(): return Surface
        # change the pixel format of an image
        #
        # Creates a new copy of the Surface with the pixel format changed. The
        # new pixel format can be determined from another existing Surface.
        # Otherwise depth, flags, and masks arguments can be used, similar to
        # the pygame.Surface() call.
        #
        # If no arguments are passed the new Surface will have the same pixel
        # format as the display Surface. This is always the fastest format for
        # blitting. It is a good idea to convert all Surfaces before they are
        # blitted many times.
        #
        # The converted Surface will have no pixel alphas. They will be
        # stripped if the original had them. See Surface.convert_alpha() for
        # preserving or creating per-pixel alphas.
        #

        self.fail()

    def test_convert__pixel_format_as_surface_subclass(self):
        """Ensure convert accepts a Surface subclass argument."""
        expected_size = (23, 17)
        convert_surface = SurfaceSubclass(expected_size, 0, 32)
        depth_surface = SurfaceSubclass((31, 61), 0, 32)

        pygame.display.init()
        try:
            surface = convert_surface.convert(depth_surface)

            self.assertIsNot(surface, depth_surface)
            self.assertIsNot(surface, convert_surface)
            self.assertIsInstance(surface, pygame.Surface)
            self.assertIsInstance(surface, SurfaceSubclass)
            self.assertEqual(surface.get_size(), expected_size)
        finally:
            pygame.display.quit()

    def todo_test_convert_alpha(self):

        # __doc__ (as of 2008-08-02) for pygame.surface.Surface.convert_alpha:

        # Surface.convert_alpha(Surface): return Surface
        # Surface.convert_alpha(): return Surface
        # change the pixel format of an image including per pixel alphas
        #
        # Creates a new copy of the surface with the desired pixel format. The
        # new surface will be in a format suited for quick blitting to the
        # given format with per pixel alpha. If no surface is given, the new
        # surface will be optimized for blitting to the current display.
        #
        # Unlike the Surface.convert() method, the pixel format for the new
        # image will not be exactly the same as the requested source, but it
        # will be optimized for fast alpha blitting to the destination.
        #

        self.fail()

    def test_convert_alpha__pixel_format_as_surface_subclass(self):
        """Ensure convert_alpha accepts a Surface subclass argument."""
        expected_size = (23, 17)
        convert_surface = SurfaceSubclass(expected_size, SRCALPHA, 32)
        depth_surface = SurfaceSubclass((31, 57), SRCALPHA, 32)

        pygame.display.init()
        try:
            pygame.display.set_mode((60, 60))

            # This is accepted as an argument, but its values are ignored.
            # See issue #599.
            surface = convert_surface.convert_alpha(depth_surface)

            self.assertIsNot(surface, depth_surface)
            self.assertIsNot(surface, convert_surface)
            self.assertIsInstance(surface, pygame.Surface)
            self.assertIsInstance(surface, SurfaceSubclass)
            self.assertEqual(surface.get_size(), expected_size)
        finally:
            pygame.display.quit()

    def test_get_abs_offset(self):
        pygame.display.init()
        try:
            parent = pygame.Surface((64, 64), SRCALPHA, 32)
            
            # Stack bunch of subsurfaces
            sub_level_1 = parent.subsurface((2, 2), (34, 37))
            sub_level_2 = sub_level_1.subsurface((0, 0), (30, 29))
            sub_level_3 = sub_level_2.subsurface((3, 7), (20, 21))
            sub_level_4 = sub_level_3.subsurface((6, 1), (14, 14))
            sub_level_5 = sub_level_4.subsurface((5, 6), (3, 4))

            # Parent is always (0, 0)
            self.assertEqual(parent.get_abs_offset(), (0, 0))
            # Total offset: (0+2, 0+2) = (2, 2)
            self.assertEqual(sub_level_1.get_abs_offset(), (2, 2))
            # Total offset: (0+2+0, 0+2+0) = (2, 2)
            self.assertEqual(sub_level_2.get_abs_offset(), (2, 2))
            # Total offset: (0+2+0+3, 0+2+0+7) = (5, 9)
            self.assertEqual(sub_level_3.get_abs_offset(), (5, 9))
            # Total offset: (0+2+0+3+6, 0+2+0+7+1) = (11, 10)
            self.assertEqual(sub_level_4.get_abs_offset(), (11, 10))
            # Total offset: (0+2+0+3+6+5, 0+2+0+7+1+6) = (16, 16)
            self.assertEqual(sub_level_5.get_abs_offset(), (16, 16))

            with self.assertRaises(pygame.error):
                surface = pygame.display.set_mode()
                pygame.display.quit()
                surface.get_abs_offset()
        finally:
            pygame.display.quit()


    def test_get_abs_parent(self):
        pygame.display.init()
        try:
            parent = pygame.Surface((32, 32), SRCALPHA, 32)

            # Stack bunch of subsurfaces
            sub_level_1 = parent.subsurface((1, 1), (15, 15))
            sub_level_2 = sub_level_1.subsurface((1, 1), (12, 12))
            sub_level_3 = sub_level_2.subsurface((1, 1), (9, 9))
            sub_level_4 = sub_level_3.subsurface((1, 1), (8, 8))
            sub_level_5 = sub_level_4.subsurface((2, 2), (3, 4))
            sub_level_6 = sub_level_5.subsurface((0, 0), (2, 1))

            # Can't have subsurfaces bigger than parents
            self.assertRaises(ValueError, parent.subsurface, (5, 5), (100, 100))
            self.assertRaises(ValueError, sub_level_3.subsurface, (0, 0), (11, 5))
            self.assertRaises(ValueError, sub_level_6.subsurface, (0, 0), (5, 5))
            
            # Calling get_abs_parent on parent should return itself
            self.assertEqual(parent.get_abs_parent(), parent)

            # On subclass "depth" of 1, get_abs_parent and get_parent should return the same
            self.assertEqual(sub_level_1.get_abs_parent(), sub_level_1.get_parent())
            self.assertEqual(sub_level_2.get_abs_parent(), parent)
            self.assertEqual(sub_level_3.get_abs_parent(), parent)
            self.assertEqual(sub_level_4.get_abs_parent(), parent)
            self.assertEqual(sub_level_5.get_abs_parent(), parent)
            self.assertEqual(sub_level_6.get_abs_parent(), sub_level_6.get_parent().get_abs_parent())

            with self.assertRaises(pygame.error):
                surface = pygame.display.set_mode()
                pygame.display.quit()
                surface.get_abs_parent()
        finally:
            pygame.display.quit()

    def test_get_at(self):
        surf = pygame.Surface((2, 2), 0, 24)
        c00 = pygame.Color(1, 2, 3)
        c01 = pygame.Color(5, 10, 15)
        c10 = pygame.Color(100, 50, 0)
        c11 = pygame.Color(4, 5, 6)
        surf.set_at((0, 0), c00)
        surf.set_at((0, 1), c01)
        surf.set_at((1, 0), c10)
        surf.set_at((1, 1), c11)
        c = surf.get_at((0, 0))
        self.assertIsInstance(c, pygame.Color)
        self.assertEqual(c, c00)
        self.assertEqual(surf.get_at((0, 1)), c01)
        self.assertEqual(surf.get_at((1, 0)), c10)
        self.assertEqual(surf.get_at((1, 1)), c11)
        for p in [(-1, 0), (0, -1), (2, 0), (0, 2)]:
            self.assertRaises(IndexError, surf.get_at, p)

    def test_get_at_mapped(self):
        color = pygame.Color(10, 20, 30)
        for bitsize in [8, 16, 24, 32]:
            surf = pygame.Surface((2, 2), 0, bitsize)
            surf.fill(color)
            pixel = surf.get_at_mapped((0, 0))
            self.assertEqual(
                pixel,
                surf.map_rgb(color),
                "%i != %i, bitsize: %i" % (pixel, surf.map_rgb(color), bitsize),
            )

    def test_get_bitsize(self):
        pygame.display.init()
        try:
            expected_size = (11, 21)

            # Check that get_bitsize returns passed depth
            expected_depth = 32
            surface = pygame.Surface(expected_size, pygame.SRCALPHA, expected_depth)
            self.assertEqual(surface.get_size(), expected_size)
            self.assertEqual(surface.get_bitsize(), expected_depth)

            expected_depth = 16
            surface = pygame.Surface(expected_size, pygame.SRCALPHA, expected_depth)
            self.assertEqual(surface.get_size(), expected_size)
            self.assertEqual(surface.get_bitsize(), expected_depth)

            expected_depth = 15
            surface = pygame.Surface(expected_size, 0, expected_depth)
            self.assertEqual(surface.get_size(), expected_size)
            self.assertEqual(surface.get_bitsize(), expected_depth)
            # Check for invalid depths
            expected_depth = -1
            self.assertRaises(ValueError, pygame.Surface, expected_size, 0, expected_depth)
            expected_depth = 11
            self.assertRaises(ValueError, pygame.Surface, expected_size, 0, expected_depth)
            expected_depth = 1024
            self.assertRaises(ValueError, pygame.Surface, expected_size, 0, expected_depth)

            with self.assertRaises(pygame.error):
                surface = pygame.display.set_mode()
                pygame.display.quit()
                surface.get_bitsize()
        finally:
                pygame.display.quit()

    def test_get_clip(self):
        s = pygame.Surface((800, 600))
        rectangle = s.get_clip()
        self.assertEqual(rectangle, (0, 0, 800, 600))

    def test_get_colorkey(self):
<<<<<<< HEAD
        # if set_colorkey is not used
        s = pygame.Surface((800, 600))
        self.assertIsNone(s.get_colorkey())

        # if set_colorkey is used
        s.set_colorkey(None)
        self.assertIsNone(s.get_colorkey())

        # setting up remainder of tests...
        r, g, b, a  = 20, 40, 60, 12
        colorkey = pygame.Color(r, g, b)
        s.set_colorkey(colorkey)

        #test for ideal case
        self.assertEqual(s.get_colorkey(), (r, g, b, 255))

        #test for if the color_key is set using pygame.RLEACCEL
        s.set_colorkey(colorkey, pygame.RLEACCEL)
        self.assertEqual(s.get_colorkey(), (r, g, b, 255))

        #test for if the color key is not what's expected
        s.set_colorkey(pygame.Color(r + 1, g + 1, b + 1))
        self.assertNotEqual(s.get_colorkey(), (r, g, b, 255))

        s.set_colorkey(pygame.Color(r, g, b, a)) # regardless of whether alpha is not 255, colorkey returned from surface is always 255
        self.assertEqual(s.get_colorkey(), (r, g, b, 255))

        # test for using method after display.quit() is called...
        with self.assertRaises(pygame.error):
            s = pygame.display.set_mode()
            pygame.display.quit()
            s.get_colorkey()

        # test for using method when display is created with OpenGL and the SDL version is 1
        if SDL1: # SLD1 is a bool defined at the top...
            with self.assertRaises(pygame.error):
                s = pygame.display.set_mode(flags=pygame.OPENGL)
=======
        pygame.display.init()
        try:
            # if set_colorkey is not used
            s = pygame.Surface((800, 600), 0, 32)
            self.assertIsNone(s.get_colorkey())

            # if set_colorkey is used
            s.set_colorkey(None)
            self.assertIsNone(s.get_colorkey())

            # setting up remainder of tests...
            r, g, b, a  = 20, 40, 60, 12
            colorkey = pygame.Color(r, g, b)
            s.set_colorkey(colorkey)

            #test for ideal case
            self.assertEqual(s.get_colorkey(), (r, g, b, 255))

            #test for if the color_key is set using pygame.RLEACCEL
            s.set_colorkey(colorkey, pygame.RLEACCEL)
            self.assertEqual(s.get_colorkey(), (r, g, b, 255))

            #test for if the color key is not what's expected
            s.set_colorkey(pygame.Color(r + 1, g + 1, b + 1))
            self.assertNotEqual(s.get_colorkey(), (r, g, b, 255))

            s.set_colorkey(pygame.Color(r, g, b, a)) # regardless of whether alpha is not 255, colorkey returned from surface is always 255
            self.assertEqual(s.get_colorkey(), (r, g, b, 255))

            # test for using method when display is created with OpenGL and the SDL version is 1
            # Open GL is not available on the dummy video driver
            if SDL1:  # SLD1 is a bool defined at the top...
                try:
                    s = pygame.display.set_mode((200, 200),
                                                pygame.OPENGL, 32)
                except pygame.error:
                    pass  # If we can't create OPENGL surface don't try this test
                else:
                    with self.assertRaises(pygame.error):
                        s.get_colorkey()


        finally:
            # test for using method after display.quit() is called...
            s = pygame.display.set_mode((200, 200), 0, 32)
            pygame.display.quit()
            with self.assertRaises(pygame.error):
>>>>>>> e561c4eb
                s.get_colorkey()

    def test_get_height(self):
        sizes = ((1, 1), (119, 10), (10, 119), (1, 1000), (1000, 1), (1000, 1000))
        for width, height in sizes:
            surf = pygame.Surface((width, height))
            found_height = surf.get_height()
            self.assertEqual(height, found_height)

    def test_get_locked(self):
        def blit_locked_test(surface):
            newSurf = pygame.Surface((10, 10))
            try:
                newSurf.blit(surface, (0, 0))
            except pygame.error:
                return True
            else:
                return False

        surf = pygame.Surface((100, 100))

        self.assertIs(surf.get_locked(), blit_locked_test(surf))  # Unlocked
        # Surface should lock
        surf.lock()
        self.assertIs(surf.get_locked(), blit_locked_test(surf))  # Locked
        # Surface should unlock
        surf.unlock()
        self.assertIs(surf.get_locked(), blit_locked_test(surf))  # Unlocked

        # Check multiple locks
        surf = pygame.Surface((100, 100))
        surf.lock()
        surf.lock()
        self.assertIs(surf.get_locked(), blit_locked_test(surf))  # Locked
        surf.unlock()
        self.assertIs(surf.get_locked(), blit_locked_test(surf))  # Locked
        surf.unlock()
        self.assertIs(surf.get_locked(), blit_locked_test(surf))  # Unlocked

        # Check many locks
        surf = pygame.Surface((100, 100))
        for i in range(1000):
            surf.lock()
        self.assertIs(surf.get_locked(), blit_locked_test(surf))  # Locked
        for i in range(1000):
            surf.unlock()
        self.assertFalse(surf.get_locked())  # Unlocked

        # Unlocking an unlocked surface
        surf = pygame.Surface((100, 100))
        surf.unlock()
        self.assertIs(surf.get_locked(), blit_locked_test(surf))  # Unlocked
        surf.unlock()
        self.assertIs(surf.get_locked(), blit_locked_test(surf))  # Unlocked

    def todo_test_get_locks(self):

        # __doc__ (as of 2008-08-02) for pygame.surface.Surface.get_locks:

        # Surface.get_locks(): return tuple
        # Gets the locks for the Surface
        #
        # Returns the currently existing locks for the Surface.

        self.fail()

    def todo_test_get_losses(self):

        # __doc__ (as of 2008-08-02) for pygame.surface.Surface.get_losses:

        # Surface.get_losses(): return (R, G, B, A)
        # the significant bits used to convert between a color and a mapped integer
        #
        # Return the least significant number of bits stripped from each color
        # in a mapped integer.
        #
        # This value is not needed for normal Pygame usage.

        self.fail()

    def todo_test_get_masks(self):

        # __doc__ (as of 2008-08-02) for pygame.surface.Surface.get_masks:

        # Surface.get_masks(): return (R, G, B, A)
        # the bitmasks needed to convert between a color and a mapped integer
        #
        # Returns the bitmasks used to isolate each color in a mapped integer.
        # This value is not needed for normal Pygame usage.

        self.fail()

    def test_get_offset(self):
        """get_offset returns the (0,0) if surface is not a child
                      returns the position of child subsurface inside of parent
        """
        pygame.display.init()
        try:
            surf = pygame.Surface((100, 100))
            self.assertEqual(surf.get_offset(), (0, 0))

            # subsurface offset test
            subsurf = surf.subsurface(1, 1, 10, 10)
            self.assertEqual(subsurf.get_offset(), (1, 1))

            with self.assertRaises(pygame.error):
                surface = pygame.display.set_mode()
                pygame.display.quit()
                surface.get_offset()
        finally:
            pygame.display.quit()


    def test_get_palette(self):
        pygame.display.init()
        try:
            palette = [Color(i, i, i) for i in range(256)]
            pygame.display.set_mode((100, 50))
            surf = pygame.Surface((2, 2), 0, 8)
            surf.set_palette(palette)
            palette2 = surf.get_palette()
            r, g, b = palette2[0]

            self.assertEqual(len(palette2), len(palette))
            for c2, c in zip(palette2, palette):
                self.assertEqual(c2, c)
            for c in palette2:
                self.assertIsInstance(c, pygame.Color)
        finally:
            pygame.display.quit()

    def test_get_palette_at(self):
        # See also test_get_palette
        pygame.display.init()
        try:
            pygame.display.set_mode((100, 50))
            surf = pygame.Surface((2, 2), 0, 8)
            color = pygame.Color(1, 2, 3, 255)
            surf.set_palette_at(0, color)
            color2 = surf.get_palette_at(0)
            self.assertIsInstance(color2, pygame.Color)
            self.assertEqual(color2, color)
            self.assertRaises(IndexError, surf.get_palette_at, -1)
            self.assertRaises(IndexError, surf.get_palette_at, 256)
        finally:
            pygame.display.quit()

    def todo_test_get_pitch(self):

        # __doc__ (as of 2008-08-02) for pygame.surface.Surface.get_pitch:

        # Surface.get_pitch(): return int
        # get the number of bytes used per Surface row
        #
        # Return the number of bytes separating each row in the Surface.
        # Surfaces in video memory are not always linearly packed. Subsurfaces
        # will also have a larger pitch than their real width.
        #
        # This value is not needed for normal Pygame usage.

        self.fail()

    def todo_test_get_shifts(self):

        # __doc__ (as of 2008-08-02) for pygame.surface.Surface.get_shifts:

        # Surface.get_shifts(): return (R, G, B, A)
        # the bit shifts needed to convert between a color and a mapped integer
        #
        # Returns the pixel shifts need to convert between each color and a
        # mapped integer.
        #
        # This value is not needed for normal Pygame usage.

        self.fail()

    def test_get_size(self):
        sizes = ((1, 1), (119, 10), (1000, 1000), (1, 5000), (1221, 1), (99, 999))
        for width, height in sizes:
            surf = pygame.Surface((width, height))
            found_size = surf.get_size()
            self.assertEqual((width, height), found_size)

    def todo_test_lock(self):

        # __doc__ (as of 2008-08-02) for pygame.surface.Surface.lock:

        # Surface.lock(): return None
        # lock the Surface memory for pixel access
        #
        # Lock the pixel data of a Surface for access. On accelerated
        # Surfaces, the pixel data may be stored in volatile video memory or
        # nonlinear compressed forms. When a Surface is locked the pixel
        # memory becomes available to access by regular software. Code that
        # reads or writes pixel values will need the Surface to be locked.
        #
        # Surfaces should not remain locked for more than necessary. A locked
        # Surface can often not be displayed or managed by Pygame.
        #
        # Not all Surfaces require locking. The Surface.mustlock() method can
        # determine if it is actually required. There is no performance
        # penalty for locking and unlocking a Surface that does not need it.
        #
        # All pygame functions will automatically lock and unlock the Surface
        # data as needed. If a section of code is going to make calls that
        # will repeatedly lock and unlock the Surface many times, it can be
        # helpful to wrap the block inside a lock and unlock pair.
        #
        # It is safe to nest locking and unlocking calls. The surface will
        # only be unlocked after the final lock is released.
        #

        self.fail()

    def test_map_rgb(self):
        color = Color(0, 128, 255, 64)
        surf = pygame.Surface((5, 5), SRCALPHA, 32)
        c = surf.map_rgb(color)
        self.assertEqual(surf.unmap_rgb(c), color)

        self.assertEqual(surf.get_at((0, 0)), (0, 0, 0, 0))
        surf.fill(c)
        self.assertEqual(surf.get_at((0, 0)), color)

        surf.fill((0, 0, 0, 0))
        self.assertEqual(surf.get_at((0, 0)), (0, 0, 0, 0))
        surf.set_at((0, 0), c)
        self.assertEqual(surf.get_at((0, 0)), color)

    def test_mustlock(self):
        # Test that subsurfaces mustlock
        surf = pygame.Surface((1024, 1024))
        subsurf = surf.subsurface((0, 0, 1024, 1024))
        self.assertTrue(subsurf.mustlock())
        self.assertFalse(surf.mustlock())
        # Tests nested subsurfaces
        rects = ((0, 0, 512, 512), (0, 0, 256, 256), (0, 0, 128, 128))
        surf_stack = []
        surf_stack.append(surf)
        surf_stack.append(subsurf)
        for rect in rects:
            surf_stack.append(surf_stack[-1].subsurface(rect))
            self.assertTrue(surf_stack[-1].mustlock())
            self.assertTrue(surf_stack[-2].mustlock())
        # Test RLEACCEL flag in set_colorkey
        surf = pygame.Surface((100, 100))
        blit_surf = pygame.Surface((100, 100))
        blit_surf.set_colorkey((0, 0, 255), RLEACCEL)
        surf.blit(blit_surf, (0, 0))
        self.assertEqual(
            blit_surf.mustlock(), (blit_surf.get_flags() & pygame.RLEACCEL) != 0
        )

    def test_set_alpha_none(self):
        """surf.set_alpha(None) disables blending"""
        s = pygame.Surface((1, 1), SRCALPHA, 32)
        s.fill((0, 255, 0, 128))
        s.set_alpha(None)
        self.assertEqual(None, s.get_alpha())

        s2 = pygame.Surface((1, 1), SRCALPHA, 32)
        s2.fill((255, 0, 0, 255))
        s2.blit(s, (0, 0))
        self.assertEqual(s2.get_at((0, 0))[0], 0, "the red component should be 0")

    def test_set_alpha_value(self):
        """surf.set_alpha(x), where x != None, enables blending"""
        s = pygame.Surface((1, 1), SRCALPHA, 32)
        s.fill((0, 255, 0, 128))
        s.set_alpha(255)

        s2 = pygame.Surface((1, 1), SRCALPHA, 32)
        s2.fill((255, 0, 0, 255))
        s2.blit(s, (0, 0))
        self.assertGreater(
            s2.get_at((0, 0))[0], 0, "the red component should be above 0"
        )

    def test_palette_colorkey(self):
        """ test bug discovered by robertpfeiffer
        https://github.com/pygame/pygame/issues/721
        """
        surf = pygame.image.load(example_path(os.path.join("data", "alien2.png")))
        key = surf.get_colorkey()
        self.assertEqual(surf.get_palette()[surf.map_rgb(key)], key)

    def test_palette_colorkey_set_px(self):
        surf = pygame.image.load(example_path(os.path.join("data", "alien2.png")))
        key = surf.get_colorkey()
        surf.set_at((0, 0), key)
        self.assertEqual(surf.get_at((0, 0)), key)

    def test_palette_colorkey_fill(self):
        surf = pygame.image.load(example_path(os.path.join("data", "alien2.png")))
        key = surf.get_colorkey()
        surf.fill(key)
        self.assertEqual(surf.get_at((0, 0)), key)

    def test_set_palette(self):
        palette = [pygame.Color(i, i, i) for i in range(256)]
        palette[10] = tuple(palette[10])  # 4 element tuple
        palette[11] = tuple(palette[11])[0:3]  # 3 element tuple

        surf = pygame.Surface((2, 2), 0, 8)
        pygame.display.init()
        try:
            pygame.display.set_mode((100, 50))
            surf.set_palette(palette)
            for i in range(256):
                self.assertEqual(surf.map_rgb(palette[i]), i, "palette color %i" % (i,))
                c = palette[i]
                surf.fill(c)
                self.assertEqual(surf.get_at((0, 0)), c, "palette color %i" % (i,))
            for i in range(10):
                palette[i] = pygame.Color(255 - i, 0, 0)
            surf.set_palette(palette[0:10])
            for i in range(256):
                self.assertEqual(surf.map_rgb(palette[i]), i, "palette color %i" % (i,))
                c = palette[i]
                surf.fill(c)
                self.assertEqual(surf.get_at((0, 0)), c, "palette color %i" % (i,))
            self.assertRaises(ValueError, surf.set_palette, [Color(1, 2, 3, 254)])
            self.assertRaises(ValueError, surf.set_palette, (1, 2, 3, 254))
        finally:
            pygame.display.quit()

    def test_set_palette__fail(self):
        pygame.init()
        palette = 256 * [(10, 20, 30)]
        surf = pygame.Surface((2, 2), 0, 32)
        self.assertRaises(pygame.error, surf.set_palette, palette)
        pygame.quit()

    def test_set_palette_at(self):
        pygame.display.init()
        try:
            pygame.display.set_mode((100, 50))
            surf = pygame.Surface((2, 2), 0, 8)
            original = surf.get_palette_at(10)
            replacement = Color(1, 1, 1, 255)
            if replacement == original:
                replacement = Color(2, 2, 2, 255)
            surf.set_palette_at(10, replacement)
            self.assertEqual(surf.get_palette_at(10), replacement)
            next = tuple(original)
            surf.set_palette_at(10, next)
            self.assertEqual(surf.get_palette_at(10), next)
            next = tuple(original)[0:3]
            surf.set_palette_at(10, next)
            self.assertEqual(surf.get_palette_at(10), next)
            self.assertRaises(IndexError, surf.set_palette_at, 256, replacement)
            self.assertRaises(IndexError, surf.set_palette_at, -1, replacement)
        finally:
            pygame.display.quit()

    def test_subsurface(self):

        # __doc__ (as of 2008-08-02) for pygame.surface.Surface.subsurface:

        # Surface.subsurface(Rect): return Surface
        # create a new surface that references its parent
        #
        # Returns a new Surface that shares its pixels with its new parent.
        # The new Surface is considered a child of the original. Modifications
        # to either Surface pixels will effect each other. Surface information
        # like clipping area and color keys are unique to each Surface.
        #
        # The new Surface will inherit the palette, color key, and alpha
        # settings from its parent.
        #
        # It is possible to have any number of subsurfaces and subsubsurfaces
        # on the parent. It is also possible to subsurface the display Surface
        # if the display mode is not hardware accelerated.
        #
        # See the Surface.get_offset(), Surface.get_parent() to learn more
        # about the state of a subsurface.
        #

        surf = pygame.Surface((16, 16))
        s = surf.subsurface(0, 0, 1, 1)
        s = surf.subsurface((0, 0, 1, 1))

        # s = surf.subsurface((0,0,1,1), 1)
        # This form is not acceptable.
        # s = surf.subsurface(0,0,10,10, 1)

        self.assertRaises(ValueError, surf.subsurface, (0, 0, 1, 1, 666))

        self.assertEqual(s.get_shifts(), surf.get_shifts())
        self.assertEqual(s.get_masks(), surf.get_masks())
        self.assertEqual(s.get_losses(), surf.get_losses())

        # Issue 2 at Bitbucket.org/pygame/pygame
        surf = pygame.Surface.__new__(pygame.Surface)
        self.assertRaises(pygame.error, surf.subsurface, (0, 0, 0, 0))

    def test_unlock(self):
        # Basic
        surf = pygame.Surface((100, 100))
        surf.lock()
        surf.unlock()
        self.assertFalse(surf.get_locked())

        # Nested
        surf = pygame.Surface((100, 100))
        surf.lock()
        surf.lock()
        surf.unlock()
        self.assertTrue(surf.get_locked())
        surf.unlock()
        self.assertFalse(surf.get_locked())

        # Already Unlocked
        surf = pygame.Surface((100, 100))
        surf.unlock()
        self.assertFalse(surf.get_locked())
        surf.unlock()
        self.assertFalse(surf.get_locked())

        # Surface can be relocked
        surf = pygame.Surface((100, 100))
        surf.lock()
        surf.unlock()
        self.assertFalse(surf.get_locked())
        surf.lock()
        surf.unlock()
        self.assertFalse(surf.get_locked())

    def test_unmap_rgb(self):
        # Special case, 8 bit-per-pixel surface (has a palette).
        surf = pygame.Surface((2, 2), 0, 8)
        c = (1, 1, 1)  # Unlikely to be in a default palette.
        i = 67
        pygame.display.init()
        try:
            pygame.display.set_mode((100, 50))
            surf.set_palette_at(i, c)
            unmapped_c = surf.unmap_rgb(i)
            self.assertEqual(unmapped_c, c)
            # Confirm it is a Color instance
            self.assertIsInstance(unmapped_c, pygame.Color)
        finally:
            pygame.display.quit()

        # Remaining, non-pallete, cases.
        c = (128, 64, 12, 255)
        formats = [(0, 16), (0, 24), (0, 32), (SRCALPHA, 16), (SRCALPHA, 32)]
        for flags, bitsize in formats:
            surf = pygame.Surface((2, 2), flags, bitsize)
            unmapped_c = surf.unmap_rgb(surf.map_rgb(c))
            surf.fill(c)
            comparison_c = surf.get_at((0, 0))
            self.assertEqual(
                unmapped_c,
                comparison_c,
                "%s != %s, flags: %i, bitsize: %i"
                % (unmapped_c, comparison_c, flags, bitsize),
            )
            # Confirm it is a Color instance
            self.assertIsInstance(unmapped_c, pygame.Color)

    def test_scroll(self):
        scrolls = [
            (8, 2, 3),
            (16, 2, 3),
            (24, 2, 3),
            (32, 2, 3),
            (32, -1, -3),
            (32, 0, 0),
            (32, 11, 0),
            (32, 0, 11),
            (32, -11, 0),
            (32, 0, -11),
            (32, -11, 2),
            (32, 2, -11),
        ]
        for bitsize, dx, dy in scrolls:
            surf = pygame.Surface((10, 10), 0, bitsize)
            surf.fill((255, 0, 0))
            surf.fill((0, 255, 0), (2, 2, 2, 2))
            comp = surf.copy()
            comp.blit(surf, (dx, dy))
            surf.scroll(dx, dy)
            w, h = surf.get_size()
            for x in range(w):
                for y in range(h):
                    self.assertEqual(
                        surf.get_at((x, y)),
                        comp.get_at((x, y)),
                        "%s != %s, bpp:, %i, x: %i, y: %i"
                        % (surf.get_at((x, y)), comp.get_at((x, y)), bitsize, dx, dy),
                    )
        # Confirm clip rect containment
        surf = pygame.Surface((20, 13), 0, 32)
        surf.fill((255, 0, 0))
        surf.fill((0, 255, 0), (7, 1, 6, 6))
        comp = surf.copy()
        clip = Rect(3, 1, 8, 14)
        surf.set_clip(clip)
        comp.set_clip(clip)
        comp.blit(surf, (clip.x + 2, clip.y + 3), surf.get_clip())
        surf.scroll(2, 3)
        w, h = surf.get_size()
        for x in range(w):
            for y in range(h):
                self.assertEqual(surf.get_at((x, y)), comp.get_at((x, y)))
        # Confirm keyword arguments and per-pixel alpha
        spot_color = (0, 255, 0, 128)
        surf = pygame.Surface((4, 4), pygame.SRCALPHA, 32)
        surf.fill((255, 0, 0, 255))
        surf.set_at((1, 1), spot_color)
        surf.scroll(dx=1)
        self.assertEqual(surf.get_at((2, 1)), spot_color)
        surf.scroll(dy=1)
        self.assertEqual(surf.get_at((2, 2)), spot_color)
        surf.scroll(dy=1, dx=1)
        self.assertEqual(surf.get_at((3, 3)), spot_color)
        surf.scroll(dx=-3, dy=-3)
        self.assertEqual(surf.get_at((0, 0)), spot_color)


class SurfaceSubtypeTest(unittest.TestCase):
    """Issue #280: Methods that return a new Surface preserve subclasses"""

    def setUp(self):
        pygame.display.init()

    def tearDown(self):
        pygame.display.quit()

    def test_copy(self):
        """Ensure method copy() preserves the surface's class

        When Surface is subclassed, the inherited copy() method will return
        instances of the subclass. Non Surface fields are uncopied, however.
        This includes instance attributes.
        """
        expected_size = (32, 32)
        ms1 = SurfaceSubclass(expected_size, SRCALPHA, 32)
        ms2 = ms1.copy()

        self.assertIsNot(ms1, ms2)
        self.assertIsInstance(ms1, pygame.Surface)
        self.assertIsInstance(ms2, pygame.Surface)
        self.assertIsInstance(ms1, SurfaceSubclass)
        self.assertIsInstance(ms2, SurfaceSubclass)
        self.assertTrue(ms1.test_attribute)
        self.assertRaises(AttributeError, getattr, ms2, "test_attribute")
        self.assertEqual(ms2.get_size(), expected_size)

    def test_convert(self):
        """Ensure method convert() preserves the surface's class

        When Surface is subclassed, the inherited convert() method will return
        instances of the subclass. Non Surface fields are omitted, however.
        This includes instance attributes.
        """
        expected_size = (32, 32)
        ms1 = SurfaceSubclass(expected_size, 0, 24)
        ms2 = ms1.convert(24)

        self.assertIsNot(ms1, ms2)
        self.assertIsInstance(ms1, pygame.Surface)
        self.assertIsInstance(ms2, pygame.Surface)
        self.assertIsInstance(ms1, SurfaceSubclass)
        self.assertIsInstance(ms2, SurfaceSubclass)
        self.assertTrue(ms1.test_attribute)
        self.assertRaises(AttributeError, getattr, ms2, "test_attribute")
        self.assertEqual(ms2.get_size(), expected_size)

    def test_convert_alpha(self):
        """Ensure method convert_alpha() preserves the surface's class

        When Surface is subclassed, the inherited convert_alpha() method will
        return instances of the subclass. Non Surface fields are omitted,
        however. This includes instance attributes.
        """
        pygame.display.set_mode((40, 40))
        expected_size = (32, 32)
        s = pygame.Surface(expected_size, SRCALPHA, 16)
        ms1 = SurfaceSubclass(expected_size, SRCALPHA, 32)
        ms2 = ms1.convert_alpha(s)

        self.assertIsNot(ms1, ms2)
        self.assertIsInstance(ms1, pygame.Surface)
        self.assertIsInstance(ms2, pygame.Surface)
        self.assertIsInstance(ms1, SurfaceSubclass)
        self.assertIsInstance(ms2, SurfaceSubclass)
        self.assertTrue(ms1.test_attribute)
        self.assertRaises(AttributeError, getattr, ms2, "test_attribute")
        self.assertEqual(ms2.get_size(), expected_size)

    def test_subsurface(self):
        """Ensure method subsurface() preserves the surface's class

        When Surface is subclassed, the inherited subsurface() method will
        return instances of the subclass. Non Surface fields are uncopied,
        however. This includes instance attributes.
        """
        expected_size = (10, 12)
        ms1 = SurfaceSubclass((32, 32), SRCALPHA, 32)
        ms2 = ms1.subsurface((4, 5), expected_size)

        self.assertIsNot(ms1, ms2)
        self.assertIsInstance(ms1, pygame.Surface)
        self.assertIsInstance(ms2, pygame.Surface)
        self.assertIsInstance(ms1, SurfaceSubclass)
        self.assertIsInstance(ms2, SurfaceSubclass)
        self.assertTrue(ms1.test_attribute)
        self.assertRaises(AttributeError, getattr, ms2, "test_attribute")
        self.assertEqual(ms2.get_size(), expected_size)


class SurfaceGetBufferTest(unittest.TestCase):

    # These tests requires ctypes. They are disabled if ctypes
    # is not installed.
    #
    try:
        ArrayInterface
    except NameError:
        __tags__ = ("ignore", "subprocess_ignore")

    lilendian = pygame.get_sdl_byteorder() == pygame.LIL_ENDIAN

    def _check_interface_2D(self, s):
        s_w, s_h = s.get_size()
        s_bytesize = s.get_bytesize()
        s_pitch = s.get_pitch()
        s_pixels = s._pixels_address

        # check the array interface structure fields.
        v = s.get_view("2")
        if not IS_PYPY:
            flags = PAI_ALIGNED | PAI_NOTSWAPPED | PAI_WRITEABLE
            if s.get_pitch() == s_w * s_bytesize:
                flags |= PAI_FORTRAN

            inter = ArrayInterface(v)

            self.assertEqual(inter.two, 2)
            self.assertEqual(inter.nd, 2)
            self.assertEqual(inter.typekind, "u")
            self.assertEqual(inter.itemsize, s_bytesize)
            self.assertEqual(inter.shape[0], s_w)
            self.assertEqual(inter.shape[1], s_h)
            self.assertEqual(inter.strides[0], s_bytesize)
            self.assertEqual(inter.strides[1], s_pitch)
            self.assertEqual(inter.flags, flags)
            self.assertEqual(inter.data, s_pixels)

    def _check_interface_3D(self, s):
        s_w, s_h = s.get_size()
        s_bytesize = s.get_bytesize()
        s_pitch = s.get_pitch()
        s_pixels = s._pixels_address
        s_shifts = list(s.get_shifts())

        # Check for RGB or BGR surface.
        if s_shifts[0:3] == [0, 8, 16]:
            if self.lilendian:
                # RGB
                offset = 0
                step = 1
            else:
                # BGR
                offset = s_bytesize - 1
                step = -1
        elif s_shifts[0:3] == [8, 16, 24]:
            if self.lilendian:
                # xRGB
                offset = 1
                step = 1
            else:
                # BGRx
                offset = s_bytesize - 2
                step = -1
        elif s_shifts[0:3] == [16, 8, 0]:
            if self.lilendian:
                # BGR
                offset = 2
                step = -1
            else:
                # RGB
                offset = s_bytesize - 3
                step = 1
        elif s_shifts[0:3] == [24, 16, 8]:
            if self.lilendian:
                # BGRx
                offset = 2
                step = -1
            else:
                # RGBx
                offset = s_bytesize - 4
                step = -1
        else:
            return

        # check the array interface structure fields.
        v = s.get_view("3")
        if not IS_PYPY:
            inter = ArrayInterface(v)
            flags = PAI_ALIGNED | PAI_NOTSWAPPED | PAI_WRITEABLE
            self.assertEqual(inter.two, 2)
            self.assertEqual(inter.nd, 3)
            self.assertEqual(inter.typekind, "u")
            self.assertEqual(inter.itemsize, 1)
            self.assertEqual(inter.shape[0], s_w)
            self.assertEqual(inter.shape[1], s_h)
            self.assertEqual(inter.shape[2], 3)
            self.assertEqual(inter.strides[0], s_bytesize)
            self.assertEqual(inter.strides[1], s_pitch)
            self.assertEqual(inter.strides[2], step)
            self.assertEqual(inter.flags, flags)
            self.assertEqual(inter.data, s_pixels + offset)

    def _check_interface_rgba(self, s, plane):
        s_w, s_h = s.get_size()
        s_bytesize = s.get_bytesize()
        s_pitch = s.get_pitch()
        s_pixels = s._pixels_address
        s_shifts = s.get_shifts()
        s_masks = s.get_masks()

        # Find the color plane position within the pixel.
        if not s_masks[plane]:
            return
        alpha_shift = s_shifts[plane]
        offset = alpha_shift // 8
        if not self.lilendian:
            offset = s_bytesize - offset - 1

        # check the array interface structure fields.
        v = s.get_view("rgba"[plane])
        if not IS_PYPY:
            inter = ArrayInterface(v)
            flags = PAI_ALIGNED | PAI_NOTSWAPPED | PAI_WRITEABLE
            self.assertEqual(inter.two, 2)
            self.assertEqual(inter.nd, 2)
            self.assertEqual(inter.typekind, "u")
            self.assertEqual(inter.itemsize, 1)
            self.assertEqual(inter.shape[0], s_w)
            self.assertEqual(inter.shape[1], s_h)
            self.assertEqual(inter.strides[0], s_bytesize)
            self.assertEqual(inter.strides[1], s_pitch)
            self.assertEqual(inter.flags, flags)
            self.assertEqual(inter.data, s_pixels + offset)

    def test_array_interface(self):
        self._check_interface_2D(pygame.Surface((5, 7), 0, 8))
        self._check_interface_2D(pygame.Surface((5, 7), 0, 16))
        self._check_interface_2D(pygame.Surface((5, 7), pygame.SRCALPHA, 16))
        self._check_interface_3D(pygame.Surface((5, 7), 0, 24))
        self._check_interface_3D(pygame.Surface((8, 4), 0, 24))  # No gaps
        self._check_interface_2D(pygame.Surface((5, 7), 0, 32))
        self._check_interface_3D(pygame.Surface((5, 7), 0, 32))
        self._check_interface_2D(pygame.Surface((5, 7), pygame.SRCALPHA, 32))
        self._check_interface_3D(pygame.Surface((5, 7), pygame.SRCALPHA, 32))

    def test_array_interface_masks(self):
        """Test non-default color byte orders on 3D views"""

        sz = (5, 7)
        # Reversed RGB byte order
        s = pygame.Surface(sz, 0, 32)
        s_masks = list(s.get_masks())
        masks = [0xFF, 0xFF00, 0xFF0000]
        if s_masks[0:3] == masks or s_masks[0:3] == masks[::-1]:
            masks = s_masks[2::-1] + s_masks[3:4]
            self._check_interface_3D(pygame.Surface(sz, 0, 32, masks))
        s = pygame.Surface(sz, 0, 24)
        s_masks = list(s.get_masks())
        masks = [0xFF, 0xFF00, 0xFF0000]
        if s_masks[0:3] == masks or s_masks[0:3] == masks[::-1]:
            masks = s_masks[2::-1] + s_masks[3:4]
            self._check_interface_3D(pygame.Surface(sz, 0, 24, masks))

        masks = [0xFF00, 0xFF0000, 0xFF000000, 0]
        self._check_interface_3D(pygame.Surface(sz, 0, 32, masks))

        # Unsupported RGB byte orders
        if pygame.get_sdl_version()[0] == 1:
            # Invalid mask values with SDL2
            masks = [0xFF00, 0xFF, 0xFF0000, 0]
            self.assertRaises(
                ValueError, pygame.Surface(sz, 0, 24, masks).get_view, "3"
            )

    def test_array_interface_alpha(self):
        for shifts in [[0, 8, 16, 24], [8, 16, 24, 0], [24, 16, 8, 0], [16, 8, 0, 24]]:
            masks = [0xFF << s for s in shifts]
            s = pygame.Surface((4, 2), pygame.SRCALPHA, 32, masks)
            self._check_interface_rgba(s, 3)

    def test_array_interface_rgb(self):
        for shifts in [[0, 8, 16, 24], [8, 16, 24, 0], [24, 16, 8, 0], [16, 8, 0, 24]]:
            masks = [0xFF << s for s in shifts]
            masks[3] = 0
            for plane in range(3):
                s = pygame.Surface((4, 2), 0, 24)
                self._check_interface_rgba(s, plane)
                s = pygame.Surface((4, 2), 0, 32)
                self._check_interface_rgba(s, plane)

    @unittest.skipIf(not pygame.HAVE_NEWBUF, "newbuf not implemented")
    def test_newbuf_PyBUF_flags_bytes(self):
        from pygame.tests.test_utils import buftools

        Importer = buftools.Importer
        s = pygame.Surface((10, 6), 0, 32)
        a = s.get_buffer()
        b = Importer(a, buftools.PyBUF_SIMPLE)
        self.assertEqual(b.ndim, 0)
        self.assertTrue(b.format is None)
        self.assertEqual(b.len, a.length)
        self.assertEqual(b.itemsize, 1)
        self.assertTrue(b.shape is None)
        self.assertTrue(b.strides is None)
        self.assertTrue(b.suboffsets is None)
        self.assertFalse(b.readonly)
        self.assertEqual(b.buf, s._pixels_address)
        b = Importer(a, buftools.PyBUF_WRITABLE)
        self.assertEqual(b.ndim, 0)
        self.assertTrue(b.format is None)
        self.assertFalse(b.readonly)
        b = Importer(a, buftools.PyBUF_FORMAT)
        self.assertEqual(b.ndim, 0)
        self.assertEqual(b.format, "B")
        b = Importer(a, buftools.PyBUF_ND)
        self.assertEqual(b.ndim, 1)
        self.assertTrue(b.format is None)
        self.assertEqual(b.len, a.length)
        self.assertEqual(b.itemsize, 1)
        self.assertEqual(b.shape, (a.length,))
        self.assertTrue(b.strides is None)
        self.assertTrue(b.suboffsets is None)
        self.assertFalse(b.readonly)
        self.assertEqual(b.buf, s._pixels_address)
        b = Importer(a, buftools.PyBUF_STRIDES)
        self.assertEqual(b.ndim, 1)
        self.assertTrue(b.format is None)
        self.assertEqual(b.strides, (1,))
        s2 = s.subsurface((1, 1, 7, 4))  # Not contiguous
        a = s2.get_buffer()
        b = Importer(a, buftools.PyBUF_SIMPLE)
        self.assertEqual(b.ndim, 0)
        self.assertTrue(b.format is None)
        self.assertEqual(b.len, a.length)
        self.assertEqual(b.itemsize, 1)
        self.assertTrue(b.shape is None)
        self.assertTrue(b.strides is None)
        self.assertTrue(b.suboffsets is None)
        self.assertFalse(b.readonly)
        self.assertEqual(b.buf, s2._pixels_address)
        b = Importer(a, buftools.PyBUF_C_CONTIGUOUS)
        self.assertEqual(b.ndim, 1)
        self.assertEqual(b.strides, (1,))
        b = Importer(a, buftools.PyBUF_F_CONTIGUOUS)
        self.assertEqual(b.ndim, 1)
        self.assertEqual(b.strides, (1,))
        b = Importer(a, buftools.PyBUF_ANY_CONTIGUOUS)
        self.assertEqual(b.ndim, 1)
        self.assertEqual(b.strides, (1,))

    @unittest.skipIf(not pygame.HAVE_NEWBUF, "newbuf not implemented")
    def test_newbuf_PyBUF_flags_0D(self):
        # This is the same handler as used by get_buffer(), so just
        # confirm that it succeeds for one case.
        from pygame.tests.test_utils import buftools

        Importer = buftools.Importer
        s = pygame.Surface((10, 6), 0, 32)
        a = s.get_view("0")
        b = Importer(a, buftools.PyBUF_SIMPLE)
        self.assertEqual(b.ndim, 0)
        self.assertTrue(b.format is None)
        self.assertEqual(b.len, a.length)
        self.assertEqual(b.itemsize, 1)
        self.assertTrue(b.shape is None)
        self.assertTrue(b.strides is None)
        self.assertTrue(b.suboffsets is None)
        self.assertFalse(b.readonly)
        self.assertEqual(b.buf, s._pixels_address)

    @unittest.skipIf(not pygame.HAVE_NEWBUF, "newbuf not implemented")
    def test_newbuf_PyBUF_flags_1D(self):
        from pygame.tests.test_utils import buftools

        Importer = buftools.Importer
        s = pygame.Surface((10, 6), 0, 32)
        a = s.get_view("1")
        b = Importer(a, buftools.PyBUF_SIMPLE)
        self.assertEqual(b.ndim, 0)
        self.assertTrue(b.format is None)
        self.assertEqual(b.len, a.length)
        self.assertEqual(b.itemsize, s.get_bytesize())
        self.assertTrue(b.shape is None)
        self.assertTrue(b.strides is None)
        self.assertTrue(b.suboffsets is None)
        self.assertFalse(b.readonly)
        self.assertEqual(b.buf, s._pixels_address)
        b = Importer(a, buftools.PyBUF_WRITABLE)
        self.assertEqual(b.ndim, 0)
        self.assertTrue(b.format is None)
        self.assertFalse(b.readonly)
        b = Importer(a, buftools.PyBUF_FORMAT)
        self.assertEqual(b.ndim, 0)
        self.assertEqual(b.format, "=I")
        b = Importer(a, buftools.PyBUF_ND)
        self.assertEqual(b.ndim, 1)
        self.assertTrue(b.format is None)
        self.assertEqual(b.len, a.length)
        self.assertEqual(b.itemsize, s.get_bytesize())
        self.assertEqual(b.shape, (s.get_width() * s.get_height(),))
        self.assertTrue(b.strides is None)
        self.assertTrue(b.suboffsets is None)
        self.assertFalse(b.readonly)
        self.assertEqual(b.buf, s._pixels_address)
        b = Importer(a, buftools.PyBUF_STRIDES)
        self.assertEqual(b.ndim, 1)
        self.assertTrue(b.format is None)
        self.assertEqual(b.strides, (s.get_bytesize(),))

    @unittest.skipIf(not pygame.HAVE_NEWBUF, "newbuf not implemented")
    def test_newbuf_PyBUF_flags_2D(self):
        from pygame.tests.test_utils import buftools

        Importer = buftools.Importer
        s = pygame.Surface((10, 6), 0, 32)
        a = s.get_view("2")
        # Non dimensional requests, no PyDEF_ND, are handled by the
        # 1D surface buffer code, so only need to confirm a success.
        b = Importer(a, buftools.PyBUF_SIMPLE)
        self.assertEqual(b.ndim, 0)
        self.assertTrue(b.format is None)
        self.assertEqual(b.len, a.length)
        self.assertEqual(b.itemsize, s.get_bytesize())
        self.assertTrue(b.shape is None)
        self.assertTrue(b.strides is None)
        self.assertTrue(b.suboffsets is None)
        self.assertFalse(b.readonly)
        self.assertEqual(b.buf, s._pixels_address)
        # Uniquely 2D
        b = Importer(a, buftools.PyBUF_STRIDES)
        self.assertEqual(b.ndim, 2)
        self.assertTrue(b.format is None)
        self.assertEqual(b.len, a.length)
        self.assertEqual(b.itemsize, s.get_bytesize())
        self.assertEqual(b.shape, s.get_size())
        self.assertEqual(b.strides, (s.get_bytesize(), s.get_pitch()))
        self.assertTrue(b.suboffsets is None)
        self.assertFalse(b.readonly)
        self.assertEqual(b.buf, s._pixels_address)
        b = Importer(a, buftools.PyBUF_RECORDS_RO)
        self.assertEqual(b.ndim, 2)
        self.assertEqual(b.format, "=I")
        self.assertEqual(b.strides, (s.get_bytesize(), s.get_pitch()))
        b = Importer(a, buftools.PyBUF_RECORDS)
        self.assertEqual(b.ndim, 2)
        self.assertEqual(b.format, "=I")
        self.assertEqual(b.strides, (s.get_bytesize(), s.get_pitch()))
        b = Importer(a, buftools.PyBUF_F_CONTIGUOUS)
        self.assertEqual(b.ndim, 2)
        self.assertEqual(b.format, None)
        self.assertEqual(b.strides, (s.get_bytesize(), s.get_pitch()))
        b = Importer(a, buftools.PyBUF_ANY_CONTIGUOUS)
        self.assertEqual(b.ndim, 2)
        self.assertEqual(b.format, None)
        self.assertEqual(b.strides, (s.get_bytesize(), s.get_pitch()))
        self.assertRaises(BufferError, Importer, a, buftools.PyBUF_ND)
        self.assertRaises(BufferError, Importer, a, buftools.PyBUF_C_CONTIGUOUS)
        s2 = s.subsurface((1, 1, 7, 4))  # Not contiguous
        a = s2.get_view("2")
        b = Importer(a, buftools.PyBUF_STRIDES)
        self.assertEqual(b.ndim, 2)
        self.assertTrue(b.format is None)
        self.assertEqual(b.len, a.length)
        self.assertEqual(b.itemsize, s2.get_bytesize())
        self.assertEqual(b.shape, s2.get_size())
        self.assertEqual(b.strides, (s2.get_bytesize(), s.get_pitch()))
        self.assertTrue(b.suboffsets is None)
        self.assertFalse(b.readonly)
        self.assertEqual(b.buf, s2._pixels_address)
        b = Importer(a, buftools.PyBUF_RECORDS)
        self.assertEqual(b.ndim, 2)
        self.assertEqual(b.format, "=I")
        self.assertRaises(BufferError, Importer, a, buftools.PyBUF_SIMPLE)
        self.assertRaises(BufferError, Importer, a, buftools.PyBUF_FORMAT)
        self.assertRaises(BufferError, Importer, a, buftools.PyBUF_WRITABLE)
        self.assertRaises(BufferError, Importer, a, buftools.PyBUF_ND)
        self.assertRaises(BufferError, Importer, a, buftools.PyBUF_C_CONTIGUOUS)
        self.assertRaises(BufferError, Importer, a, buftools.PyBUF_F_CONTIGUOUS)
        self.assertRaises(BufferError, Importer, a, buftools.PyBUF_ANY_CONTIGUOUS)

    @unittest.skipIf(not pygame.HAVE_NEWBUF, "newbuf not implemented")
    def test_newbuf_PyBUF_flags_3D(self):
        from pygame.tests.test_utils import buftools

        Importer = buftools.Importer
        s = pygame.Surface((12, 6), 0, 24)
        rmask, gmask, bmask, amask = s.get_masks()
        if self.lilendian:
            if rmask == 0x0000FF:
                color_step = 1
                addr_offset = 0
            else:
                color_step = -1
                addr_offset = 2
        else:
            if rmask == 0xFF0000:
                color_step = 1
                addr_offset = 0
            else:
                color_step = -1
                addr_offset = 2
        a = s.get_view("3")
        b = Importer(a, buftools.PyBUF_STRIDES)
        w, h = s.get_size()
        shape = w, h, 3
        strides = 3, s.get_pitch(), color_step
        self.assertEqual(b.ndim, 3)
        self.assertTrue(b.format is None)
        self.assertEqual(b.len, a.length)
        self.assertEqual(b.itemsize, 1)
        self.assertEqual(b.shape, shape)
        self.assertEqual(b.strides, strides)
        self.assertTrue(b.suboffsets is None)
        self.assertFalse(b.readonly)
        self.assertEqual(b.buf, s._pixels_address + addr_offset)
        b = Importer(a, buftools.PyBUF_RECORDS_RO)
        self.assertEqual(b.ndim, 3)
        self.assertEqual(b.format, "B")
        self.assertEqual(b.strides, strides)
        b = Importer(a, buftools.PyBUF_RECORDS)
        self.assertEqual(b.ndim, 3)
        self.assertEqual(b.format, "B")
        self.assertEqual(b.strides, strides)
        self.assertRaises(BufferError, Importer, a, buftools.PyBUF_SIMPLE)
        self.assertRaises(BufferError, Importer, a, buftools.PyBUF_FORMAT)
        self.assertRaises(BufferError, Importer, a, buftools.PyBUF_WRITABLE)
        self.assertRaises(BufferError, Importer, a, buftools.PyBUF_ND)
        self.assertRaises(BufferError, Importer, a, buftools.PyBUF_C_CONTIGUOUS)
        self.assertRaises(BufferError, Importer, a, buftools.PyBUF_F_CONTIGUOUS)
        self.assertRaises(BufferError, Importer, a, buftools.PyBUF_ANY_CONTIGUOUS)

    @unittest.skipIf(not pygame.HAVE_NEWBUF, "newbuf not implemented")
    def test_newbuf_PyBUF_flags_rgba(self):
        # All color plane views are handled by the same routine,
        # so only one plane need be checked.
        from pygame.tests.test_utils import buftools

        Importer = buftools.Importer
        s = pygame.Surface((12, 6), 0, 24)
        rmask, gmask, bmask, amask = s.get_masks()
        if self.lilendian:
            if rmask == 0x0000FF:
                addr_offset = 0
            else:
                addr_offset = 2
        else:
            if rmask == 0xFF0000:
                addr_offset = 0
            else:
                addr_offset = 2
        a = s.get_view("R")
        b = Importer(a, buftools.PyBUF_STRIDES)
        w, h = s.get_size()
        shape = w, h
        strides = s.get_bytesize(), s.get_pitch()
        self.assertEqual(b.ndim, 2)
        self.assertTrue(b.format is None)
        self.assertEqual(b.len, a.length)
        self.assertEqual(b.itemsize, 1)
        self.assertEqual(b.shape, shape)
        self.assertEqual(b.strides, strides)
        self.assertTrue(b.suboffsets is None)
        self.assertFalse(b.readonly)
        self.assertEqual(b.buf, s._pixels_address + addr_offset)
        b = Importer(a, buftools.PyBUF_RECORDS_RO)
        self.assertEqual(b.ndim, 2)
        self.assertEqual(b.format, "B")
        self.assertEqual(b.strides, strides)
        b = Importer(a, buftools.PyBUF_RECORDS)
        self.assertEqual(b.ndim, 2)
        self.assertEqual(b.format, "B")
        self.assertEqual(b.strides, strides)
        self.assertRaises(BufferError, Importer, a, buftools.PyBUF_SIMPLE)
        self.assertRaises(BufferError, Importer, a, buftools.PyBUF_FORMAT)
        self.assertRaises(BufferError, Importer, a, buftools.PyBUF_WRITABLE)
        self.assertRaises(BufferError, Importer, a, buftools.PyBUF_ND)
        self.assertRaises(BufferError, Importer, a, buftools.PyBUF_C_CONTIGUOUS)
        self.assertRaises(BufferError, Importer, a, buftools.PyBUF_F_CONTIGUOUS)
        self.assertRaises(BufferError, Importer, a, buftools.PyBUF_ANY_CONTIGUOUS)


class SurfaceBlendTest(unittest.TestCase):
    def setUp(self):
        # Needed for 8 bits-per-pixel color palette surface tests.
        pygame.display.init()

    def tearDown(self):
        pygame.display.quit()

    _test_palette = [
        (0, 0, 0, 255),
        (10, 30, 60, 0),
        (25, 75, 100, 128),
        (200, 150, 100, 200),
        (0, 100, 200, 255),
    ]
    surf_size = (10, 12)
    _test_points = [
        ((0, 0), 1),
        ((4, 5), 1),
        ((9, 0), 2),
        ((5, 5), 2),
        ((0, 11), 3),
        ((4, 6), 3),
        ((9, 11), 4),
        ((5, 6), 4),
    ]

    def _make_surface(self, bitsize, srcalpha=False, palette=None):
        if palette is None:
            palette = self._test_palette
        flags = 0
        if srcalpha:
            flags |= SRCALPHA
        surf = pygame.Surface(self.surf_size, flags, bitsize)
        if bitsize == 8:
            surf.set_palette([c[:3] for c in palette])
        return surf

    def _fill_surface(self, surf, palette=None):
        if palette is None:
            palette = self._test_palette
        surf.fill(palette[1], (0, 0, 5, 6))
        surf.fill(palette[2], (5, 0, 5, 6))
        surf.fill(palette[3], (0, 6, 5, 6))
        surf.fill(palette[4], (5, 6, 5, 6))

    def _make_src_surface(self, bitsize, srcalpha=False, palette=None):
        surf = self._make_surface(bitsize, srcalpha, palette)
        self._fill_surface(surf, palette)
        return surf

    def _assert_surface(self, surf, palette=None, msg=""):
        if palette is None:
            palette = self._test_palette
        if surf.get_bitsize() == 16:
            palette = [surf.unmap_rgb(surf.map_rgb(c)) for c in palette]
        for posn, i in self._test_points:
            self.assertEqual(
                surf.get_at(posn),
                palette[i],
                "%s != %s: flags: %i, bpp: %i, posn: %s%s"
                % (
                    surf.get_at(posn),
                    palette[i],
                    surf.get_flags(),
                    surf.get_bitsize(),
                    posn,
                    msg,
                ),
            )

    def test_blit_blend(self):
        sources = [
            self._make_src_surface(8),
            self._make_src_surface(16),
            self._make_src_surface(16, srcalpha=True),
            self._make_src_surface(24),
            self._make_src_surface(32),
            self._make_src_surface(32, srcalpha=True),
        ]
        destinations = [
            self._make_surface(8),
            self._make_surface(16),
            self._make_surface(16, srcalpha=True),
            self._make_surface(24),
            self._make_surface(32),
            self._make_surface(32, srcalpha=True),
        ]
        blend = [
            ("BLEND_ADD", (0, 25, 100, 255), lambda a, b: min(a + b, 255)),
            ("BLEND_SUB", (100, 25, 0, 100), lambda a, b: max(a - b, 0)),
            ("BLEND_MULT", (100, 200, 0, 0), lambda a, b: (a * b) // 256),
            ("BLEND_MIN", (255, 0, 0, 255), min),
            ("BLEND_MAX", (0, 255, 0, 255), max),
        ]

        for src in sources:
            src_palette = [src.unmap_rgb(src.map_rgb(c)) for c in self._test_palette]
            for dst in destinations:
                for blend_name, dst_color, op in blend:
                    dc = dst.unmap_rgb(dst.map_rgb(dst_color))
                    p = []
                    for sc in src_palette:
                        c = [op(dc[i], sc[i]) for i in range(3)]
                        if dst.get_masks()[3]:
                            c.append(dc[3])
                        else:
                            c.append(255)
                        c = dst.unmap_rgb(dst.map_rgb(c))
                        p.append(c)
                    dst.fill(dst_color)
                    dst.blit(src, (0, 0), special_flags=getattr(pygame, blend_name))
                    self._assert_surface(
                        dst,
                        p,
                        (
                            ", op: %s, src bpp: %i"
                            ", src flags: %i"
                            % (blend_name, src.get_bitsize(), src.get_flags())
                        ),
                    )

        src = self._make_src_surface(32)
        masks = src.get_masks()
        dst = pygame.Surface(
            src.get_size(), 0, 32, [masks[2], masks[1], masks[0], masks[3]]
        )
        for blend_name, dst_color, op in blend:
            p = []
            for src_color in self._test_palette:
                c = [op(dst_color[i], src_color[i]) for i in range(3)]
                c.append(255)
                p.append(tuple(c))
            dst.fill(dst_color)
            dst.blit(src, (0, 0), special_flags=getattr(pygame, blend_name))
            self._assert_surface(dst, p, ", %s" % blend_name)

        # Blend blits are special cased for 32 to 32 bit surfaces.
        #
        # Confirm that it works when the rgb bytes are not the
        # least significant bytes.
        pat = self._make_src_surface(32)
        masks = pat.get_masks()
        if min(masks) == intify(0xFF000000):
            masks = [longify(m) >> 8 for m in masks]
        else:
            masks = [intify(m << 8) for m in masks]
        src = pygame.Surface(pat.get_size(), 0, 32, masks)
        self._fill_surface(src)
        dst = pygame.Surface(src.get_size(), 0, 32, masks)
        for blend_name, dst_color, op in blend:
            p = []
            for src_color in self._test_palette:
                c = [op(dst_color[i], src_color[i]) for i in range(3)]
                c.append(255)
                p.append(tuple(c))
            dst.fill(dst_color)
            dst.blit(src, (0, 0), special_flags=getattr(pygame, blend_name))
            self._assert_surface(dst, p, ", %s" % blend_name)

    def test_blit_blend_rgba(self):
        sources = [
            self._make_src_surface(8),
            self._make_src_surface(16),
            self._make_src_surface(16, srcalpha=True),
            self._make_src_surface(24),
            self._make_src_surface(32),
            self._make_src_surface(32, srcalpha=True),
        ]
        destinations = [
            self._make_surface(8),
            self._make_surface(16),
            self._make_surface(16, srcalpha=True),
            self._make_surface(24),
            self._make_surface(32),
            self._make_surface(32, srcalpha=True),
        ]
        blend = [
            ("BLEND_RGBA_ADD", (0, 25, 100, 255), lambda a, b: min(a + b, 255)),
            ("BLEND_RGBA_SUB", (0, 25, 100, 255), lambda a, b: max(a - b, 0)),
            ("BLEND_RGBA_MULT", (0, 7, 100, 255), lambda a, b: (a * b) // 256),
            ("BLEND_RGBA_MIN", (0, 255, 0, 255), min),
            ("BLEND_RGBA_MAX", (0, 255, 0, 255), max),
        ]

        for src in sources:
            src_palette = [src.unmap_rgb(src.map_rgb(c)) for c in self._test_palette]
            for dst in destinations:
                for blend_name, dst_color, op in blend:
                    dc = dst.unmap_rgb(dst.map_rgb(dst_color))
                    p = []
                    for sc in src_palette:
                        c = [op(dc[i], sc[i]) for i in range(4)]
                        if not dst.get_masks()[3]:
                            c[3] = 255
                        c = dst.unmap_rgb(dst.map_rgb(c))
                        p.append(c)
                    dst.fill(dst_color)
                    dst.blit(src, (0, 0), special_flags=getattr(pygame, blend_name))
                    self._assert_surface(
                        dst,
                        p,
                        (
                            ", op: %s, src bpp: %i"
                            ", src flags: %i"
                            % (blend_name, src.get_bitsize(), src.get_flags())
                        ),
                    )

        # Blend blits are special cased for 32 to 32 bit surfaces
        # with per-pixel alpha.
        #
        # Confirm the general case is used instead when the formats differ.
        src = self._make_src_surface(32, srcalpha=True)
        masks = src.get_masks()
        dst = pygame.Surface(
            src.get_size(), SRCALPHA, 32, (masks[2], masks[1], masks[0], masks[3])
        )
        for blend_name, dst_color, op in blend:
            p = [
                tuple([op(dst_color[i], src_color[i]) for i in range(4)])
                for src_color in self._test_palette
            ]
            dst.fill(dst_color)
            dst.blit(src, (0, 0), special_flags=getattr(pygame, blend_name))
            self._assert_surface(dst, p, ", %s" % blend_name)

        # Confirm this special case handles subsurfaces.
        src = pygame.Surface((8, 10), SRCALPHA, 32)
        dst = pygame.Surface((8, 10), SRCALPHA, 32)
        tst = pygame.Surface((8, 10), SRCALPHA, 32)
        src.fill((1, 2, 3, 4))
        dst.fill((40, 30, 20, 10))
        subsrc = src.subsurface((2, 3, 4, 4))
        subdst = dst.subsurface((2, 3, 4, 4))
        subdst.blit(subsrc, (0, 0), special_flags=BLEND_RGBA_ADD)
        tst.fill((40, 30, 20, 10))
        tst.fill((41, 32, 23, 14), (2, 3, 4, 4))
        for x in range(8):
            for y in range(10):
                self.assertEqual(
                    dst.get_at((x, y)),
                    tst.get_at((x, y)),
                    "%s != %s at (%i, %i)"
                    % (dst.get_at((x, y)), tst.get_at((x, y)), x, y),
                )

    def test_blit_blend_premultiplied(self):
        def test_premul_surf(
            src_col,
            dst_col,
            src_size=(16, 16),
            dst_size=(16, 16),
            src_bit_depth=32,
            dst_bit_depth=32,
            src_has_alpha=True,
            dst_has_alpha=True,
        ):
            if src_bit_depth == 8:
                src = pygame.Surface(src_size, 0, src_bit_depth)
                palette = [src_col, dst_col]
                src.set_palette(palette)
                src.fill(palette[0])
            elif src_has_alpha:
                src = pygame.Surface(src_size, SRCALPHA, src_bit_depth)
                src.fill(src_col)
            else:
                src = pygame.Surface(src_size, 0, src_bit_depth)
                src.fill(src_col)

            if dst_bit_depth == 8:
                dst = pygame.Surface(dst_size, 0, dst_bit_depth)
                palette = [src_col, dst_col]
                dst.set_palette(palette)
                dst.fill(palette[1])
            elif dst_has_alpha:
                dst = pygame.Surface(dst_size, SRCALPHA, dst_bit_depth)
                dst.fill(dst_col)
            else:
                dst = pygame.Surface(dst_size, 0, dst_bit_depth)
                dst.fill(dst_col)

            dst.blit(src, (0, 0), special_flags=BLEND_PREMULTIPLIED)

            actual_col = dst.get_at(
                (int(float(src_size[0] / 2.0)), int(float(src_size[0] / 2.0)))
            )

            # This is the blend pre-multiplied formula
            if src_col.a == 0:
                expected_col = dst_col
            elif src_col.a == 255:
                expected_col = src_col
            else:
                # sC + dC - (((dC + 1) * sA >> 8)
                expected_col = pygame.Color(
                    (src_col.r + dst_col.r - ((dst_col.r + 1) * src_col.a >> 8)),
                    (src_col.g + dst_col.g - ((dst_col.g + 1) * src_col.a >> 8)),
                    (src_col.b + dst_col.b - ((dst_col.b + 1) * src_col.a >> 8)),
                    (src_col.a + dst_col.a - ((dst_col.a + 1) * src_col.a >> 8)),
                )
            if not dst_has_alpha:
                expected_col.a = 255

            return (expected_col, actual_col)

        # # Colour Tests
        self.assertEqual(
            *test_premul_surf(pygame.Color(40, 20, 0, 51), pygame.Color(40, 20, 0, 51))
        )

        self.assertEqual(
            *test_premul_surf(pygame.Color(0, 0, 0, 0), pygame.Color(40, 20, 0, 51))
        )

        self.assertEqual(
            *test_premul_surf(pygame.Color(40, 20, 0, 51), pygame.Color(0, 0, 0, 0))
        )

        self.assertEqual(
            *test_premul_surf(pygame.Color(0, 0, 0, 0), pygame.Color(0, 0, 0, 0))
        )

        self.assertEqual(
            *test_premul_surf(pygame.Color(2, 2, 2, 2), pygame.Color(40, 20, 0, 51))
        )

        self.assertEqual(
            *test_premul_surf(pygame.Color(40, 20, 0, 51), pygame.Color(2, 2, 2, 2))
        )

        self.assertEqual(
            *test_premul_surf(pygame.Color(2, 2, 2, 2), pygame.Color(2, 2, 2, 2))
        )

        self.assertEqual(
            *test_premul_surf(pygame.Color(9, 9, 9, 9), pygame.Color(40, 20, 0, 51))
        )

        self.assertEqual(
            *test_premul_surf(pygame.Color(40, 20, 0, 51), pygame.Color(9, 9, 9, 9))
        )

        self.assertEqual(
            *test_premul_surf(pygame.Color(9, 9, 9, 9), pygame.Color(9, 9, 9, 9))
        )

        self.assertEqual(
            *test_premul_surf(
                pygame.Color(127, 127, 127, 127), pygame.Color(40, 20, 0, 51)
            )
        )

        self.assertEqual(
            *test_premul_surf(
                pygame.Color(40, 20, 0, 51), pygame.Color(127, 127, 127, 127)
            )
        )

        self.assertEqual(
            *test_premul_surf(
                pygame.Color(127, 127, 127, 127), pygame.Color(127, 127, 127, 127)
            )
        )

        self.assertEqual(
            *test_premul_surf(
                pygame.Color(200, 200, 200, 200), pygame.Color(40, 20, 0, 51)
            )
        )

        self.assertEqual(
            *test_premul_surf(
                pygame.Color(40, 20, 0, 51), pygame.Color(200, 200, 200, 200)
            )
        )

        self.assertEqual(
            *test_premul_surf(
                pygame.Color(200, 200, 200, 200), pygame.Color(200, 200, 200, 200)
            )
        )

        self.assertEqual(
            *test_premul_surf(
                pygame.Color(255, 255, 255, 255), pygame.Color(40, 20, 0, 51)
            )
        )

        self.assertEqual(
            *test_premul_surf(
                pygame.Color(40, 20, 0, 51), pygame.Color(255, 255, 255, 255)
            )
        )

        self.assertEqual(
            *test_premul_surf(
                pygame.Color(255, 255, 255, 255), pygame.Color(255, 255, 255, 255)
            )
        )

        # Surface format tests
        self.assertRaises(
            IndexError,
            test_premul_surf,
            pygame.Color(255, 255, 255, 255),
            pygame.Color(255, 255, 255, 255),
            src_size=(0, 0),
            dst_size=(0, 0),
        )

        self.assertEqual(
            *test_premul_surf(
                pygame.Color(40, 20, 0, 51),
                pygame.Color(30, 20, 0, 51),
                src_size=(4, 4),
                dst_size=(9, 9),
            )
        )

        self.assertEqual(
            *test_premul_surf(
                pygame.Color(30, 20, 0, 51),
                pygame.Color(40, 20, 0, 51),
                src_size=(17, 67),
                dst_size=(69, 69),
            )
        )

        self.assertEqual(
            *test_premul_surf(
                pygame.Color(30, 20, 0, 255),
                pygame.Color(40, 20, 0, 51),
                src_size=(17, 67),
                dst_size=(69, 69),
                src_has_alpha=True,
            )
        )
        self.assertEqual(
            *test_premul_surf(
                pygame.Color(30, 20, 0, 51),
                pygame.Color(40, 20, 0, 255),
                src_size=(17, 67),
                dst_size=(69, 69),
                dst_has_alpha=False,
            )
        )

        self.assertEqual(
            *test_premul_surf(
                pygame.Color(30, 20, 0, 255),
                pygame.Color(40, 20, 0, 255),
                src_size=(17, 67),
                dst_size=(69, 69),
                src_has_alpha=False,
                dst_has_alpha=False,
            )
        )

        self.assertEqual(
            *test_premul_surf(
                pygame.Color(30, 20, 0, 255),
                pygame.Color(40, 20, 0, 255),
                src_size=(17, 67),
                dst_size=(69, 69),
                dst_bit_depth=24,
                src_has_alpha=True,
                dst_has_alpha=False,
            )
        )

        self.assertEqual(
            *test_premul_surf(
                pygame.Color(30, 20, 0, 255),
                pygame.Color(40, 20, 0, 255),
                src_size=(17, 67),
                dst_size=(69, 69),
                src_bit_depth=24,
                src_has_alpha=False,
                dst_has_alpha=True,
            )
        )

        self.assertEqual(
            *test_premul_surf(
                pygame.Color(30, 20, 0, 255),
                pygame.Color(40, 20, 0, 255),
                src_size=(17, 67),
                dst_size=(69, 69),
                src_bit_depth=24,
                dst_bit_depth=24,
                src_has_alpha=False,
                dst_has_alpha=False,
            )
        )

        self.assertEqual(
            *test_premul_surf(
                pygame.Color(30, 20, 0, 255),
                pygame.Color(40, 20, 0, 255),
                src_size=(17, 67),
                dst_size=(69, 69),
                src_bit_depth=8,
            )
        )

        self.assertEqual(
            *test_premul_surf(
                pygame.Color(30, 20, 0, 255),
                pygame.Color(40, 20, 0, 255),
                src_size=(17, 67),
                dst_size=(69, 69),
                dst_bit_depth=8,
            )
        )

        self.assertEqual(
            *test_premul_surf(
                pygame.Color(30, 20, 0, 255),
                pygame.Color(40, 20, 0, 255),
                src_size=(17, 67),
                dst_size=(69, 69),
                src_bit_depth=8,
                dst_bit_depth=8,
            )
        )

    def test_blit_blend_big_rect(self):
        """ test that an oversized rect works ok.
        """
        color = (1, 2, 3, 255)
        area = (1, 1, 30, 30)
        s1 = pygame.Surface((4, 4), 0, 32)
        r = s1.fill(special_flags=pygame.BLEND_ADD, color=color, rect=area)

        self.assertEqual(pygame.Rect((1, 1, 3, 3)), r)
        self.assertEqual(s1.get_at((0, 0)), (0, 0, 0, 255))
        self.assertEqual(s1.get_at((1, 1)), color)

        black = pygame.Color("black")
        red = pygame.Color("red")
        self.assertNotEqual(black, red)

        surf = pygame.Surface((10, 10), 0, 32)
        surf.fill(black)
        subsurf = surf.subsurface(pygame.Rect(0, 1, 10, 8))
        self.assertEqual(surf.get_at((0, 0)), black)
        self.assertEqual(surf.get_at((0, 9)), black)

        subsurf.fill(red, (0, -1, 10, 1), pygame.BLEND_RGB_ADD)
        self.assertEqual(surf.get_at((0, 0)), black)
        self.assertEqual(surf.get_at((0, 9)), black)

        subsurf.fill(red, (0, 8, 10, 1), pygame.BLEND_RGB_ADD)
        self.assertEqual(surf.get_at((0, 0)), black)
        self.assertEqual(surf.get_at((0, 9)), black)

    def test_GET_PIXELVALS(self):
        # surface.h GET_PIXELVALS bug regarding whether of not
        # a surface has per-pixel alpha. Looking at the Amask
        # is not enough. The surface's SRCALPHA flag must also
        # be considered. Fix rev. 1923.
        src = self._make_surface(32, srcalpha=True)
        src.fill((0, 0, 0, 128))
        src.set_alpha(None)  # Clear SRCALPHA flag.
        dst = self._make_surface(32, srcalpha=True)
        dst.blit(src, (0, 0), special_flags=BLEND_RGBA_ADD)
        self.assertEqual(dst.get_at((0, 0)), (0, 0, 0, 255))

    def test_fill_blend(self):
        destinations = [
            self._make_surface(8),
            self._make_surface(16),
            self._make_surface(16, srcalpha=True),
            self._make_surface(24),
            self._make_surface(32),
            self._make_surface(32, srcalpha=True),
        ]
        blend = [
            ("BLEND_ADD", (0, 25, 100, 255), lambda a, b: min(a + b, 255)),
            ("BLEND_SUB", (0, 25, 100, 255), lambda a, b: max(a - b, 0)),
            ("BLEND_MULT", (0, 7, 100, 255), lambda a, b: (a * b) // 256),
            ("BLEND_MIN", (0, 255, 0, 255), min),
            ("BLEND_MAX", (0, 255, 0, 255), max),
        ]

        for dst in destinations:
            dst_palette = [dst.unmap_rgb(dst.map_rgb(c)) for c in self._test_palette]
            for blend_name, fill_color, op in blend:
                fc = dst.unmap_rgb(dst.map_rgb(fill_color))
                self._fill_surface(dst)
                p = []
                for dc in dst_palette:
                    c = [op(dc[i], fc[i]) for i in range(3)]
                    if dst.get_masks()[3]:
                        c.append(dc[3])
                    else:
                        c.append(255)
                    c = dst.unmap_rgb(dst.map_rgb(c))
                    p.append(c)
                dst.fill(fill_color, special_flags=getattr(pygame, blend_name))
                self._assert_surface(dst, p, ", %s" % blend_name)

    def test_fill_blend_rgba(self):
        destinations = [
            self._make_surface(8),
            self._make_surface(16),
            self._make_surface(16, srcalpha=True),
            self._make_surface(24),
            self._make_surface(32),
            self._make_surface(32, srcalpha=True),
        ]
        blend = [
            ("BLEND_RGBA_ADD", (0, 25, 100, 255), lambda a, b: min(a + b, 255)),
            ("BLEND_RGBA_SUB", (0, 25, 100, 255), lambda a, b: max(a - b, 0)),
            ("BLEND_RGBA_MULT", (0, 7, 100, 255), lambda a, b: (a * b) // 256),
            ("BLEND_RGBA_MIN", (0, 255, 0, 255), min),
            ("BLEND_RGBA_MAX", (0, 255, 0, 255), max),
        ]

        for dst in destinations:
            dst_palette = [dst.unmap_rgb(dst.map_rgb(c)) for c in self._test_palette]
            for blend_name, fill_color, op in blend:
                fc = dst.unmap_rgb(dst.map_rgb(fill_color))
                self._fill_surface(dst)
                p = []
                for dc in dst_palette:
                    c = [op(dc[i], fc[i]) for i in range(4)]
                    if not dst.get_masks()[3]:
                        c[3] = 255
                    c = dst.unmap_rgb(dst.map_rgb(c))
                    p.append(c)
                dst.fill(fill_color, special_flags=getattr(pygame, blend_name))
                self._assert_surface(dst, p, ", %s" % blend_name)


class SurfaceSelfBlitTest(unittest.TestCase):
    """Blit to self tests.

    This test case is in response to MotherHamster Bugzilla Bug 19.
    """

    def setUp(self):
        # Needed for 8 bits-per-pixel color palette surface tests.
        pygame.display.init()

    def tearDown(self):
        pygame.display.quit()

    _test_palette = [(0, 0, 0, 255), (255, 0, 0, 0), (0, 255, 0, 255)]
    surf_size = (9, 6)

    def _fill_surface(self, surf, palette=None):
        if palette is None:
            palette = self._test_palette
        surf.fill(palette[1])
        surf.fill(palette[2], (1, 2, 1, 2))

    def _make_surface(self, bitsize, srcalpha=False, palette=None):
        if palette is None:
            palette = self._test_palette
        flags = 0
        if srcalpha:
            flags |= SRCALPHA
        surf = pygame.Surface(self.surf_size, flags, bitsize)
        if bitsize == 8:
            surf.set_palette([c[:3] for c in palette])
        self._fill_surface(surf, palette)
        return surf

    def _assert_same(self, a, b):
        w, h = a.get_size()
        for x in range(w):
            for y in range(h):
                self.assertEqual(
                    a.get_at((x, y)),
                    b.get_at((x, y)),
                    (
                        "%s != %s, bpp: %i"
                        % (a.get_at((x, y)), b.get_at((x, y)), a.get_bitsize())
                    ),
                )

    def test_overlap_check(self):
        # Ensure overlapping blits are properly detected. There are two
        # places where this is done, within SoftBlitPyGame() in alphablit.c
        # and PySurface_Blit() in surface.c. SoftBlitPyGame should catch the
        # per-pixel alpha surface, PySurface_Blit the colorkey and blanket
        # alpha surface. per-pixel alpha and blanket alpha self blits are
        # not properly handled by SDL 1.2.13, so Pygame does them.
        bgc = (0, 0, 0, 255)
        rectc_left = (128, 64, 32, 255)
        rectc_right = (255, 255, 255, 255)
        colors = [(255, 255, 255, 255), (128, 64, 32, 255)]
        overlaps = [
            (0, 0, 1, 0, (50, 0)),
            (0, 0, 49, 1, (98, 2)),
            (0, 0, 49, 49, (98, 98)),
            (49, 0, 0, 1, (0, 2)),
            (49, 0, 0, 49, (0, 98)),
        ]
        surfs = [pygame.Surface((100, 100), SRCALPHA, 32)]
        surf = pygame.Surface((100, 100), 0, 32)
        surf.set_alpha(255)
        surfs.append(surf)
        surf = pygame.Surface((100, 100), 0, 32)
        surf.set_colorkey((0, 1, 0))
        surfs.append(surf)
        for surf in surfs:
            for s_x, s_y, d_x, d_y, test_posn in overlaps:
                surf.fill(bgc)
                surf.fill(rectc_right, (25, 0, 25, 50))
                surf.fill(rectc_left, (0, 0, 25, 50))
                surf.blit(surf, (d_x, d_y), (s_x, s_y, 50, 50))
                self.assertEqual(surf.get_at(test_posn), rectc_right)

    # https://github.com/pygame/pygame/issues/370#issuecomment-364625291
    @unittest.skipIf("ppc64le" in platform.uname(), "known ppc64le issue")
    def test_colorkey(self):
        # Check a workaround for an SDL 1.2.13 surface self-blit problem
        # (MotherHamster Bugzilla bug 19).
        pygame.display.set_mode((100, 50))  # Needed for 8bit surface
        bitsizes = [8, 16, 24, 32]
        for bitsize in bitsizes:
            surf = self._make_surface(bitsize)
            surf.set_colorkey(self._test_palette[1])
            surf.blit(surf, (3, 0))
            p = []
            for c in self._test_palette:
                c = surf.unmap_rgb(surf.map_rgb(c))
                p.append(c)
            p[1] = (p[1][0], p[1][1], p[1][2], 0)
            tmp = self._make_surface(32, srcalpha=True, palette=p)
            tmp.blit(tmp, (3, 0))
            tmp.set_alpha(None)
            comp = self._make_surface(bitsize)
            comp.blit(tmp, (0, 0))
            self._assert_same(surf, comp)

    # https://github.com/pygame/pygame/issues/370#issuecomment-364625291
    @unittest.skipIf("ppc64le" in platform.uname(), "known ppc64le issue")
    def test_blanket_alpha(self):
        # Check a workaround for an SDL 1.2.13 surface self-blit problem
        # (MotherHamster Bugzilla bug 19).
        pygame.display.set_mode((100, 50))  # Needed for 8bit surface
        bitsizes = [8, 16, 24, 32]
        for bitsize in bitsizes:
            surf = self._make_surface(bitsize)
            surf.set_alpha(128)
            surf.blit(surf, (3, 0))
            p = []
            for c in self._test_palette:
                c = surf.unmap_rgb(surf.map_rgb(c))
                p.append((c[0], c[1], c[2], 128))
            tmp = self._make_surface(32, srcalpha=True, palette=p)
            tmp.blit(tmp, (3, 0))
            tmp.set_alpha(None)
            comp = self._make_surface(bitsize)
            comp.blit(tmp, (0, 0))
            self._assert_same(surf, comp)

    def test_pixel_alpha(self):
        bitsizes = [16, 32]
        for bitsize in bitsizes:
            surf = self._make_surface(bitsize, srcalpha=True)
            comp = self._make_surface(bitsize, srcalpha=True)
            comp.blit(surf, (3, 0))
            surf.blit(surf, (3, 0))
            self._assert_same(surf, comp)

    def test_blend(self):
        bitsizes = [8, 16, 24, 32]
        blends = ["BLEND_ADD", "BLEND_SUB", "BLEND_MULT", "BLEND_MIN", "BLEND_MAX"]
        for bitsize in bitsizes:
            surf = self._make_surface(bitsize)
            comp = self._make_surface(bitsize)
            for blend in blends:
                self._fill_surface(surf)
                self._fill_surface(comp)
                comp.blit(surf, (3, 0), special_flags=getattr(pygame, blend))
                surf.blit(surf, (3, 0), special_flags=getattr(pygame, blend))
                self._assert_same(surf, comp)

    def test_blend_rgba(self):
        bitsizes = [16, 32]
        blends = [
            "BLEND_RGBA_ADD",
            "BLEND_RGBA_SUB",
            "BLEND_RGBA_MULT",
            "BLEND_RGBA_MIN",
            "BLEND_RGBA_MAX",
        ]
        for bitsize in bitsizes:
            surf = self._make_surface(bitsize, srcalpha=True)
            comp = self._make_surface(bitsize, srcalpha=True)
            for blend in blends:
                self._fill_surface(surf)
                self._fill_surface(comp)
                comp.blit(surf, (3, 0), special_flags=getattr(pygame, blend))
                surf.blit(surf, (3, 0), special_flags=getattr(pygame, blend))
                self._assert_same(surf, comp)

    def test_subsurface(self):
        # Blitting a surface to its subsurface is allowed.
        surf = self._make_surface(32, srcalpha=True)
        comp = surf.copy()
        comp.blit(surf, (3, 0))
        sub = surf.subsurface((3, 0, 6, 6))
        sub.blit(surf, (0, 0))
        del sub
        self._assert_same(surf, comp)
        # Blitting a subsurface to its owner is forbidden because of
        # lock conficts. This limitation allows the overlap check
        # in PySurface_Blit of alphablit.c to be simplified.
        def do_blit(d, s):
            d.blit(s, (0, 0))

        sub = surf.subsurface((1, 1, 2, 2))
        self.assertRaises(pygame.error, do_blit, surf, sub)

    def test_copy_alpha(self):
        """issue 581: alpha of surface copy with SRCALPHA is set to 0."""
        surf = pygame.Surface((16, 16), pygame.SRCALPHA, 32)
        self.assertEqual(surf.get_alpha(), 255)
        surf2 = surf.copy()
        self.assertEqual(surf2.get_alpha(), 255)


class SurfaceFillTest(unittest.TestCase):
    def setUp(self):
        pygame.display.init()

    def tearDown(self):
        pygame.display.quit()

    def test_fill(self):
        screen = pygame.display.set_mode((640, 480))

        # Green and blue test pattern
        screen.fill((0, 255, 0), (0, 0, 320, 240))
        screen.fill((0, 255, 0), (320, 240, 320, 240))
        screen.fill((0, 0, 255), (320, 0, 320, 240))
        screen.fill((0, 0, 255), (0, 240, 320, 240))

        # Now apply a clip rect, such that only the left side of the
        # screen should be effected by blit operations.
        screen.set_clip((0, 0, 320, 480))

        # Test fills with each special flag, and additionally without any.
        screen.fill((255, 0, 0, 127), (160, 0, 320, 30), 0)
        screen.fill((255, 0, 0, 127), (160, 30, 320, 30), pygame.BLEND_ADD)
        screen.fill((0, 127, 127, 127), (160, 60, 320, 30), pygame.BLEND_SUB)
        screen.fill((0, 63, 63, 127), (160, 90, 320, 30), pygame.BLEND_MULT)
        screen.fill((0, 127, 127, 127), (160, 120, 320, 30), pygame.BLEND_MIN)
        screen.fill((127, 0, 0, 127), (160, 150, 320, 30), pygame.BLEND_MAX)
        screen.fill((255, 0, 0, 127), (160, 180, 320, 30), pygame.BLEND_RGBA_ADD)
        screen.fill((0, 127, 127, 127), (160, 210, 320, 30), pygame.BLEND_RGBA_SUB)
        screen.fill((0, 63, 63, 127), (160, 240, 320, 30), pygame.BLEND_RGBA_MULT)
        screen.fill((0, 127, 127, 127), (160, 270, 320, 30), pygame.BLEND_RGBA_MIN)
        screen.fill((127, 0, 0, 127), (160, 300, 320, 30), pygame.BLEND_RGBA_MAX)
        screen.fill((255, 0, 0, 127), (160, 330, 320, 30), pygame.BLEND_RGB_ADD)
        screen.fill((0, 127, 127, 127), (160, 360, 320, 30), pygame.BLEND_RGB_SUB)
        screen.fill((0, 63, 63, 127), (160, 390, 320, 30), pygame.BLEND_RGB_MULT)
        screen.fill((0, 127, 127, 127), (160, 420, 320, 30), pygame.BLEND_RGB_MIN)
        screen.fill((255, 0, 0, 127), (160, 450, 320, 30), pygame.BLEND_RGB_MAX)

        # Update the display so we can see the results
        pygame.display.flip()

        # Compare colors on both sides of window
        for y in range(5, 480, 10):
            self.assertEqual(screen.get_at((10, y)), screen.get_at((330, 480 - y)))


if __name__ == "__main__":
    unittest.main()<|MERGE_RESOLUTION|>--- conflicted
+++ resolved
@@ -981,7 +981,7 @@
         pygame.display.init()
         try:
             parent = pygame.Surface((64, 64), SRCALPHA, 32)
-            
+
             # Stack bunch of subsurfaces
             sub_level_1 = parent.subsurface((2, 2), (34, 37))
             sub_level_2 = sub_level_1.subsurface((0, 0), (30, 29))
@@ -1027,7 +1027,7 @@
             self.assertRaises(ValueError, parent.subsurface, (5, 5), (100, 100))
             self.assertRaises(ValueError, sub_level_3.subsurface, (0, 0), (11, 5))
             self.assertRaises(ValueError, sub_level_6.subsurface, (0, 0), (5, 5))
-            
+
             # Calling get_abs_parent on parent should return itself
             self.assertEqual(parent.get_abs_parent(), parent)
 
@@ -1118,45 +1118,6 @@
         self.assertEqual(rectangle, (0, 0, 800, 600))
 
     def test_get_colorkey(self):
-<<<<<<< HEAD
-        # if set_colorkey is not used
-        s = pygame.Surface((800, 600))
-        self.assertIsNone(s.get_colorkey())
-
-        # if set_colorkey is used
-        s.set_colorkey(None)
-        self.assertIsNone(s.get_colorkey())
-
-        # setting up remainder of tests...
-        r, g, b, a  = 20, 40, 60, 12
-        colorkey = pygame.Color(r, g, b)
-        s.set_colorkey(colorkey)
-
-        #test for ideal case
-        self.assertEqual(s.get_colorkey(), (r, g, b, 255))
-
-        #test for if the color_key is set using pygame.RLEACCEL
-        s.set_colorkey(colorkey, pygame.RLEACCEL)
-        self.assertEqual(s.get_colorkey(), (r, g, b, 255))
-
-        #test for if the color key is not what's expected
-        s.set_colorkey(pygame.Color(r + 1, g + 1, b + 1))
-        self.assertNotEqual(s.get_colorkey(), (r, g, b, 255))
-
-        s.set_colorkey(pygame.Color(r, g, b, a)) # regardless of whether alpha is not 255, colorkey returned from surface is always 255
-        self.assertEqual(s.get_colorkey(), (r, g, b, 255))
-
-        # test for using method after display.quit() is called...
-        with self.assertRaises(pygame.error):
-            s = pygame.display.set_mode()
-            pygame.display.quit()
-            s.get_colorkey()
-
-        # test for using method when display is created with OpenGL and the SDL version is 1
-        if SDL1: # SLD1 is a bool defined at the top...
-            with self.assertRaises(pygame.error):
-                s = pygame.display.set_mode(flags=pygame.OPENGL)
-=======
         pygame.display.init()
         try:
             # if set_colorkey is not used
@@ -1204,7 +1165,6 @@
             s = pygame.display.set_mode((200, 200), 0, 32)
             pygame.display.quit()
             with self.assertRaises(pygame.error):
->>>>>>> e561c4eb
                 s.get_colorkey()
 
     def test_get_height(self):
